--- conflicted
+++ resolved
@@ -10,23 +10,14 @@
   # because the Python C extensions dont comply with it
   set(CMAKE_CXX_FLAGS "${CMAKE_CXX_FLAGS} -Wall -Wextra -Wpedantic")
 endif()
-<<<<<<< HEAD
-find_package(ament_cmake REQUIRED)
-find_package(builtin_interfaces REQUIRED)
-find_package(geographic_msgs REQUIRED)
-find_package(geometry_msgs REQUIRED)
-find_package(rosidl_default_generators REQUIRED)
-find_package(sensor_msgs REQUIRED)
-find_package(std_msgs REQUIRED)
-=======
 
 find_package(ament_cmake REQUIRED)
 find_package(rosidl_default_generators REQUIRED)
+find_package(builtin_interfaces REQUIRED)
 find_package(geographic_msgs REQUIRED)
 find_package(geometry_msgs REQUIRED)
 find_package(std_msgs REQUIRED)
 find_package(sensor_msgs REQUIRED)
->>>>>>> fa1f1f04
 
 # include_directories(include)
 
@@ -39,12 +30,10 @@
   "msg/CamIMUStamp.msg"
   "msg/CommandCode.msg"
   "msg/CompanionProcessStatus.msg"
-<<<<<<< HEAD
   "msg/DebugValue.msg"
   "msg/ExtendedState.msg"
   "msg/FileEntry.msg"
   "msg/GlobalPositionTarget.msg"
-=======
   "msg/OnboardComputerStatus.msg"
   "msg/DebugValue.msg"
   "msg/ESCInfo.msg"
@@ -57,53 +46,40 @@
   "msg/GlobalPositionTarget.msg"
   "msg/GPSRAW.msg"
   "msg/GPSRTK.msg"
->>>>>>> fa1f1f04
   "msg/HilActuatorControls.msg"
   "msg/HilControls.msg"
   "msg/HilGPS.msg"
   "msg/HilSensor.msg"
   "msg/HilStateQuaternion.msg"
   "msg/HomePosition.msg"
-<<<<<<< HEAD
   "msg/LogData.msg"
   # "msg/LogEntry.msg"
   "msg/ManualControl.msg"
   "msg/Mavlink.msg"
-=======
   "msg/LandingTarget.msg"
   "msg/LogData.msg"
   "msg/LogEntry.msg"
   "msg/ManualControl.msg"
   "msg/Mavlink.msg"
   "msg/MountControl.msg"
->>>>>>> fa1f1f04
   "msg/OpticalFlowRad.msg"
   "msg/OverrideRCIn.msg"
   "msg/Param.msg"
   "msg/ParamValue.msg"
-<<<<<<< HEAD
-=======
   "msg/PlayTuneV2.msg"
->>>>>>> fa1f1f04
   "msg/PositionTarget.msg"
   "msg/RCIn.msg"
   "msg/RCOut.msg"
   "msg/RTCM.msg"
   "msg/RadioStatus.msg"
-<<<<<<< HEAD
-=======
   "msg/RTKBaseline.msg"
->>>>>>> fa1f1f04
   "msg/State.msg"
   "msg/StatusText.msg"
   "msg/Thrust.msg"
   "msg/TimesyncStatus.msg"
   "msg/Trajectory.msg"
-<<<<<<< HEAD
   "msg/VfrHud.msg"
-=======
   "msg/VFR_HUD.msg"
->>>>>>> fa1f1f04
   "msg/VehicleInfo.msg"
   "msg/Vibration.msg"
   "msg/Waypoint.msg"
@@ -120,10 +96,7 @@
   "srv/CommandTOL.srv"
   "srv/CommandTriggerControl.srv"
   "srv/CommandTriggerInterval.srv"
-<<<<<<< HEAD
-=======
   "srv/CommandVtolTransition.srv"
->>>>>>> fa1f1f04
   "srv/FileChecksum.srv"
   "srv/FileClose.srv"
   "srv/FileList.srv"
@@ -138,10 +111,7 @@
   "srv/LogRequestData.srv"
   "srv/LogRequestEnd.srv"
   "srv/LogRequestList.srv"
-<<<<<<< HEAD
-=======
   "srv/MountConfigure.srv"
->>>>>>> fa1f1f04
   "srv/MessageInterval.srv"
   "srv/ParamGet.srv"
   "srv/ParamPull.srv"
@@ -170,16 +140,15 @@
 
 ament_export_dependencies(rosidl_default_runtime)
 
-<<<<<<< HEAD
 install(
   FILES mavros_msgs_mapping_rule.yaml
   DESTINATION share/${PROJECT_NAME}
 )
+
 ament_package()
-=======
+
 install(DIRECTORY include/${PROJECT_NAME}/
   DESTINATION ${CATKIN_PACKAGE_INCLUDE_DESTINATION}
   FILES_MATCHING PATTERN "*.h")
 
-# vim: ts=2 sw=2 et:
->>>>>>> fa1f1f04
+# vim: ts=2 sw=2 et: