^^^^^^^^^^^^^^^^^^^^^^^^^^^^^^^^^
Changelog for package mavros_msgs
^^^^^^^^^^^^^^^^^^^^^^^^^^^^^^^^^

<<<<<<< HEAD
2.0.3 (2021-06-20)
------------------

2.0.2 (2021-06-20)
------------------

2.0.1 (2021-06-06)
------------------
* Add rcl_interfaces dependency
* Merge branch 'master' into ros2
  * master:
  readme: update
  1.8.0
  update changelog
  Create semgrep-analysis.yml
  Create codeql-analysis.yml
* 1.8.0
* update changelog
* Contributors: Rob Clarke, Vladimir Ermakov

2.0.0 (2021-05-28)
------------------
* msgs: update command codes
* msgs: update param services
* plugins: setpoint_velocity: port to ros2
* Merge branch 'master' into ros2
  * master:
  1.7.1
  update changelog
  re-generate all pymavlink enums
  1.7.0
  update changelog
* mavros: generate plugin list
* Merge branch 'master' into ros2
  * master:
  msgs: re-generate the code
  lib: re-generate the code
  plugins: mission: re-generate the code
  MissionBase: correction to file information
  MissionBase: add copyright from origional waypoint.cpp
  uncrustify
  whitespace
  add rallypoint and geofence plugins to mavros plugins xml
  add rallypoint and geofence plugins to CMakeList
  Geofence: add geofence plugin
  Rallypoint: add rallypoint plugin
  Waypoint: inherit MissionBase class for mission protocol
  MissionBase: breakout mission protocol from waypoint.cpp
  README: Update PX4 Autopilot references
  Fix https://github.com/mavlink/mavros/issues/849
* router: catch DeviceError
* router: weak_ptr segfaults, replace with shared_ptr
* router: implement params handler
* mavros: router decl done
* lib: port enum_to_string
* lib: update sensor_orientation
* msgs: add linter
* libmavconn: start porintg, will use plain asio, without boost
* msgs: remove redundant dependency which result in colcon warning
* msgs: cogify file lists
* Merge pull request `#1186 <https://github.com/mavlink/mavros/issues/1186>`_ from PickNikRobotics/ros2
  mavros_msgs Ros2
* Merge branch 'ros2' into ros2
* msgs: start porting to ROS2
* fixing cmakelists
* updating msg and srv list
* reenable VfrHud once renamed to match ROS2 conventions
  add ros1_bridge mapping rule for renamed VfrHud message
* make mavro_msgs compile in ROS 2
* Contributors: Mikael Arguedas, Mike Lautman, Vladimir Ermakov
=======
1.10.0 (2021-11-04)
-------------------
* msgs: update gpsraw to have yaw field
* Merge pull request `#1625 <https://github.com/mavlink/mavros/issues/1625>`_ from scoutdi/tunnel-plugin
  Plugin for TUNNEL messages
* Tunnel.msg: Generate enum with cog
* mavros_msgs: Add Tunnel message
* Merge pull request `#1623 <https://github.com/mavlink/mavros/issues/1623>`_ from amilcarlucas/pr/more-typo-fixes
  More typo fixes
* MountControl.msg: fix copy-paste
* Contributors: Dr.-Ing. Amilcar do Carmo Lucas, Morten Fyhn Amundsen, Vladimir Ermakov
>>>>>>> c6c609a2

1.9.0 (2021-09-09)
------------------
* Merge pull request `#1616 <https://github.com/mavlink/mavros/issues/1616>`_ from amilcarlucas/pr/RC_CHANNELS-mavlink2-extensions
  Mavlink v2.0 specs for RC_CHANNELS_OVERRIDE accepts upto 18 channels.…
* Changed OverrideRCIn to 18 channels
* Merge pull request `#1617 <https://github.com/mavlink/mavros/issues/1617>`_ from amilcarlucas/pr/NAV_CONTROLLER_OUTPUT-plugin
  Added NAV_CONTROLLER_OUTPUT Plugin
* Merge pull request `#1618 <https://github.com/mavlink/mavros/issues/1618>`_ from amilcarlucas/pr/GPS_INPUT-plugin
  Added GPS_INPUT plugin
* Mavlink v2.0 specs for RC_CHANNELS_OVERRIDE accepts upto 18 channels. The plugin publishes channels 9 to 18 if the FCU protocol version is 2.0
* Added NAV_CONTROLLER_OUTPUT Plugin
* Added GPS_INPUT plugin
* Merge branch 'master' into master
* Update esc_status plugin with datatype change on MAVLink.
  ESC_INFO MAVLink message was updated to have negative temperates and also at a different resolution. This commit updates those changes on this side.
* Remove Mount_Status plugin. Add Status data to Mount_Control plugin. Remove Mount_Status message.
* msgs: fix types for apm's esc telemetry
* actually allocate memory for the telemetry information
* added esc_telemetry plugin
* Add Mount angles message for communications with ardupilotmega.
* Remove extra message from CMakeLists.
* Add message and service definition.
* Contributors: Abhijith Thottumadayil Jagadeesh, André Filipe, Dr.-Ing. Amilcar do Carmo Lucas, Karthik Desai, Ricardo Marques, Russell, Vladimir Ermakov

1.8.0 (2021-05-05)
------------------

1.7.1 (2021-04-05)
------------------
* re-generate all pymavlink enums
* Contributors: Vladimir Ermakov

1.7.0 (2021-04-05)
------------------
* msgs: re-generate the code
* Contributors: Vladimir Ermakov

1.6.0 (2021-02-15)
------------------

1.5.2 (2021-02-02)
------------------

1.5.1 (2021-01-04)
------------------

1.5.0 (2020-11-11)
------------------
* mavros_msgs/VehicleInfo: Add flight_custom_version field
  Mirroring the field in the corresponding MAVLink message.
* mavros_msgs/State: Fix PX4 flight mode constants
  Turns out ROS message string literals don't need quotes,
  so adding quotes creates strings including the quotes.
* mavros_msgs/State: Add flight mode constants
* mavros_msgs: Don't move temporary objects
* Contributors: Morten Fyhn Amundsen

1.4.0 (2020-09-11)
------------------
* play_tune: Assign tune format directly
* play_tune: Write new plugin
* Contributors: Morten Fyhn Amundsen

1.3.0 (2020-08-08)
------------------
* Add esc_status plugin.
* Add gps_status plugin to publish GPS_RAW and GPS_RTK messages from FCU.
  The timestamps for the gps_status topics take into account the mavlink time and uses the convienence function
* adding support for publishing rtkbaseline msgs over ROS
* Contributors: CSCE439, Dr.-Ing. Amilcar do Carmo Lucas, Ricardo Marques

1.2.0 (2020-05-22)
------------------
* add yaw to CMD_DO_SET_HOME
* Contributors: David Jablonski

1.1.0 (2020-04-04)
------------------

1.0.0 (2020-01-01)
------------------

0.33.4 (2019-12-12)
-------------------
* Splitted the message fields.
* Updated esimator status msg according to the new cog based definition of estimator status.
* Added comments to msg.
* Added new line char at end of message.
* Added a publisher for estimator status message received from mavlink in sys_status.
* Contributors: saifullah3396

0.33.3 (2019-11-13)
-------------------

0.33.2 (2019-11-13)
-------------------

0.33.1 (2019-11-11)
-------------------
* resolved merge conflict
* Contributors: David Jablonski

0.33.0 (2019-10-10)
-------------------
* Add vtol transition service
* Apply comments
* Add mount configure service message
* cog: Update all generated code
* added manual flag to mavros/state
* use header.stamp to fill mavlink msg field time_usec
* use cog for copy
* adapt message and plugin after mavlink message merge
* rename message and adjust fields
* add component id to mavros message to distinguish ROS msgs from different systems
* component_status message and plugin draft
* Contributors: David Jablonski, Jaeyoung-Lim, Vladimir Ermakov, baumanta

0.32.2 (2019-09-09)
-------------------

0.32.1 (2019-08-08)
-------------------

0.32.0 (2019-07-06)
-------------------
* add mav_cmd associated with each point in trajectory plugin
* Use MountControl Msg
* Define new MountControl.msg
* Contributors: Jaeyoung-Lim, Martina Rivizzigno

0.31.0 (2019-06-07)
-------------------
* mavros_msgs: LandingTarget: update msg description link
* extras: landing target: improve usability and flexibility
* Contributors: TSC21

0.30.0 (2019-05-20)
-------------------

0.29.2 (2019-03-06)
-------------------

0.29.1 (2019-03-03)
-------------------
* All: catkin lint files
* mavros_msgs: Fix line endings for OpticalFlowRad message
* Contributors: Pierre Kancir, sfalexrog

0.29.0 (2019-02-02)
-------------------
* Fix broken documentation URLs
* Merge branch 'master' into param-timeout
* mavros_extras: Wheel odometry plugin updated according to the final mavlink WHEEL_DISTANCE message.
* mavros_msgs: Float32ArrayStamped replaced by WheelOdomStamped.
* mavros_msgs: Float32ArrayStamped message added.
  For streaming timestamped data from FCU sensors (RPM, WHEEL_DISTANCE, etc.)
* msgs: Fix message id type, mavlink v2 uses 24 bit msg ids
* mavros_msgs: add MessageInterval.srv to CMakeLists
* sys_status: add set_message_interval service
* Contributors: Dr.-Ing. Amilcar do Carmo Lucas, Pavlo Kolomiiets, Randy Mackay, Vladimir Ermakov

0.28.0 (2019-01-03)
-------------------
* plugin:param: publish new param value
* Merge pull request `#1148 <https://github.com/mavlink/mavros/issues/1148>`_ from Kiwa21/pr-param-value
  param plugin : add msg and publisher to catch latest param value
* msgs: update Header
* sys_state: Small cleanup of `#1150 <https://github.com/mavlink/mavros/issues/1150>`_
* VehicleInfo : add srv into sys_status plugin to request basic info from vehicle
* mavros_msgs/msg/LogData.msg: Define "offset" field to be of type uint32
* param plugin : add msg and publisher to catch latest param value
* style clean up
* Use component_id to determine message sender
* change message name from COMPANION_STATUS to COMPANION_PROCESS_STATUS
* change message to include pid
* Change from specific avoidance status message to a more generic companion status message
* Add message for avoidance status
* Contributors: Gregoire Linard, Vladimir Ermakov, baumanta, mlvov

0.27.0 (2018-11-12)
-------------------
* Add service to send mavlink TRIGG_INTERVAL commands
  Adapt trigger_control service to current mavlink cmd spec. Add a new service to change trigger interval and integration time
* Contributors: Moritz Zimmermann

0.26.3 (2018-08-21)
-------------------
* fixup! 5a4344a2dcedc157f93b620cebd2e0b273ec24be
* mavros_msgs: Add msg and srv files related to log transfer
* Contributors: mlvov

0.26.2 (2018-08-08)
-------------------
* Updating the gps_rtk plugin to fit mavros guidelines:
  - Updating max_frag_len to allow changes in size in MAVLink seamlessly
  - Using std::copy instead of memset
  - Zero fill with std::fill
  - Preapply the sequence flags
  - Use of std iterators
  - Add the maximal data size in the mavros_msgs
* Renaming the GPS RTK module, Adding fragmentation, Changing the RTCM message
* RTK Plugin; to forward RTCM messages
  Signed-off-by: Alexis Paques <alexis.paques@gmail.com>
* Contributors: Alexis Paques

0.26.1 (2018-07-19)
-------------------

0.26.0 (2018-06-06)
-------------------
* mavros_msgs : add timesync status message
* Contributors: Mohammed Kabir

0.25.1 (2018-05-14)
-------------------

0.25.0 (2018-05-11)
-------------------
* trajectory: add time_horizon field
* change message name from ObstacleAvoidance to Trajectory since it is
  general enough to support any type of trajectory
* CMakeLists: add ObstacleAvoidance message
* add ObstacleAvoidance message
* msgs: Update message doc link
* CommandCode: update list of available commands on MAV_CMD enum (`#995 <https://github.com/mavlink/mavros/issues/995>`_)
* Contributors: Martina, Nuno Marques, Vladimir Ermakov

0.24.0 (2018-04-05)
-------------------
* Add ability to send STATUSTEXT messages
* Contributors: Anass Al

0.23.3 (2018-03-09)
-------------------

0.23.2 (2018-03-07)
-------------------

0.23.1 (2018-02-27)
-------------------

0.23.0 (2018-02-03)
-------------------

0.22.0 (2017-12-11)
-------------------
* SetMavFrame.srv: add FRAME\_ prefix
* Add cog for SetMavFrame.srv
* Setpoints: add service to specify frame
* Contributors: Pierre Kancir, khancyr

0.21.5 (2017-11-16)
-------------------

0.21.4 (2017-11-01)
-------------------

0.21.3 (2017-10-28)
-------------------
* plugin waypoints: Use stamped message
* add debug plugin
* Contributors: TSC21, Vladimir Ermakov

0.21.2 (2017-09-25)
-------------------

0.21.1 (2017-09-22)
-------------------

0.21.0 (2017-09-14)
-------------------
* plugin waypoint: Rename current seq in wp list message
* waypoint: Publish current waypoint seq
* waypoint partial: code style cleanup
* waypoint partial: extend existing service
* Partial waypoint: added wp_transfered to push partial service response
* Partial waypoint: added partial updating to mavwp
* Contributors: James Mare, James Stewart, Vladimir Ermakov

0.20.1 (2017-08-28)
-------------------

0.20.0 (2017-08-23)
-------------------
* HIL Plugin
  * add HilSensor.msg, HilStateQuaternion.msg, and add them in CMakeLists.txt
  * Add hil_sensor.cpp plugin to send HIL_SENSOR mavlink message to FCU.
  * fix HilSensor.msg. Make it more compact.
  * Fix HilStateQuaternion.msg. Make it more compact.
  * Add hil_state_quaternion plugin
  * fix files: some variable names were wrong+some syntax problems
  * fix syntax error in plugin .cpp files, make msg files match corresponding mavlink definitions
  * fix plugin source files
  * fix syntax
  * fix function name. It was wrong.
  * add HIL_GPS plugin
  * add HilGPS.msg to CMakeList
  * fix missing semicolon
  * fix call of class name
  * Add ACTUATOR_CONTROL_TARGET MAVLink message
  * fix code
  * increase number of fake satellites
  * control sensor and control rates
  * change control rate
  * change control rate
  * fix fake gps rate
  * fix
  * fix plugin_list
  * fix
  * remove unnecessary hil_sensor_mixin
  * update HilSensor.msg and usage
  * update HilStateQuaterion.msg and usage
  * redo some changes; update HilGPS.msg and usage
  * update hil_controls msg - use array of floats for aux channels
  * merge actuator_control with actuator_control_target
  * remove hil_sensor_mixin.h
  * update actuator_control logic
  * merge all plugins into a single one
  * delete the remaining plugin files
  * update description
  * redo some changes; reduce LOC
  * fix type cast on gps coord
  * add HIL_OPTICAL_FLOW send based on OpticalFlowRad sub
  * update authors list
  * update subscribers names
  * refactor gps coord convention
  * add HIL_RC_INPUTS_RAW sender; cog protec msg structure and content
  * apply correct rc_in translation; redo cog
  * apply proper rotations and frame transforms
  * remote throttle
  * fix typo and msg api
  * small changes
  * refactor rcin_raw_cb
  * new refactor to rcin_raw_cb arrays
  * update velocity to meters
  * readjust all the units so to match mavlink msg def
  * update cog
  * correct cog conversion
  * refefine msg definitions to remove overhead
  * hil: apply frame transform to body frame
* msgs fix `#625 <https://github.com/mavlink/mavros/issues/625>`_: Rename SetMode.Response.success to mode_sent
* [WIP] Plugins: setpoint_attitude: add sync between thrust and attitude (`#700 <https://github.com/mavlink/mavros/issues/700>`_)
  * plugins: setpoint_attitude: add sync between throttle and attitude topics to be sent together
  * plugins: typo correction: replace throttle with thrust
  * plugins: msgs: setpoint_attitude: replaces Float32Stamped for Thrust msg
  * plugins: setpoint_attitude: add sync between twist and thrust (RPY+Thrust)
  * setpoint_attitude: update the logic of thrust normalization verification
  * setpoint_attitude: implement sync between tf listener and thrust subscriber
  * TF sync listener: generalize topic type that can be syncronized with TF2
  * TF2ListenerMixin: keep class template, use template for tf sync method only
  * TF2ListenerMixin: fix and improve sync tf2_start method
  * general update to yaml config files and parameters
  * setpoint_attitude: add note on Thrust sub name
  * setpoint_attitude: TF sync: pass subscriber pointer instead of binding it
* Use GeographicLib tools to guarantee ROS msg def and enhance features (`#693 <https://github.com/mavlink/mavros/issues/693>`_)
  * first commit
  * Check for GeographicLib first without having to install it from the beginning each compile time
  * add necessary cmake files
  * remove gps_conversions.h and use GeographicLib to obtain the UTM coordinates
  * move conversion functions to utils.h
  * geographic conversions: update CMakeLists and package.xml
  * geographic conversions: force download of the datasets
  * geographic conversions: remove unneeded cmake module
  * dependencies: use SHARED libs of geographiclib
  * dependencies: correct FindGeographicLib.cmake so it can work for common Debian platforms
  * CMakeList: do not be so restrict about GeographicLib dependency
  * global position: odometry-use ECEF instead of UTM; update other fields
  * global position: make travis happy
  * global position: fix ident
  * global_position: apply correct frames and frame transforms given each coordinate frame
  * global_position: convert rcvd global origin to ECEF
  * global_position: be more explicit about the ecef-enu transform
  * global position: use home position as origin of map frame
  * global position: minor refactoring
  * global position: shield code with exception catch
  * fix identation
  * move dataset install to script; update README with new functionalities
  * update README with warning
  * global_position: fix identation
  * update HomePosition to be consistent with the conversions in global_position to ensure the correct transformation of height
  * home|global_position: fix compile errors, logic and dependencies
  * home position: add height conversion
  * travis: update to get datasets
  * install geo dataset: update to verify alternative dataset folders
  * travis: remove dataset install to allow clean build
  * hp and gp: initialize geoid dataset once and make it thread safe
  * README: update description relative to GeographicLib; fix typos
  * global position: improve doxygen references
  * README: update with some tips on rosdep install
* update ExtendedState with new MAV_LANDED_STATE enum
* Contributors: Nicklas Stockton, Nuno Marques, Vladimir Ermakov

0.19.0 (2017-05-05)
-------------------
* msgs: Add cog script to finish ADSBVehicle.msg
* extras: Add ADSB plugin
* plugin `#695 <https://github.com/mavlink/mavros/issues/695>`_: Fix plugin
* plugin: Add home_position
* Contributors: Nuno Marques, Vladimir Ermakov

0.18.7 (2017-02-24)
-------------------
* trigger interface : rename to cycle_time to be consistent with PX4
* Contributors: Kabir Mohammed

0.18.6 (2017-02-07)
-------------------
* Plugins: system_status change status field to system_status
  Add comment to State.msg for system_status enum
* Plugins: add system_status to state message
* Contributors: Pierre Kancir

0.18.5 (2016-12-12)
-------------------

0.18.4 (2016-11-11)
-------------------
* msgs: Fix `#609 <https://github.com/mavlink/mavros/issues/609>`_
* add hil_actuator_controls mavlink message
* Contributors: Beat Kung, Vladimir Ermakov

0.18.3 (2016-07-07)
-------------------

0.18.2 (2016-06-30)
-------------------

0.18.1 (2016-06-24)
-------------------

0.18.0 (2016-06-23)
-------------------
* Adding anchor to the HIL_CONTROLS message reference link
* Utilizing synchronise_stamp and adding reference to MAVLINK msg documentation
* Added a plugin that publishes HIL_CONTROLS as ROS messages
* node: Rename plugib base class - API incompatible to old class
* msgs `#543 <https://github.com/mavlink/mavros/issues/543>`_: Update for MAVLink 2.0
* Contributors: Pavel, Vladimir Ermakov

0.17.3 (2016-05-20)
-------------------

0.17.2 (2016-04-29)
-------------------

0.17.1 (2016-03-28)
-------------------

0.17.0 (2016-02-09)
-------------------
* rebased with master
* Contributors: francois

0.16.6 (2016-02-04)
-------------------

0.16.5 (2016-01-11)
-------------------

0.16.4 (2015-12-14)
-------------------
* Update mavlink message documentation links
* remove "altitude\_" prefix from members
* implemented altitude plugin
* Contributors: Andreas Antener, Vladimir Ermakov

0.16.3 (2015-11-19)
-------------------

0.16.2 (2015-11-17)
-------------------

0.16.1 (2015-11-13)
-------------------

0.16.0 (2015-11-09)
-------------------
* msgs `#418 <https://github.com/mavlink/mavros/issues/418>`_: add message for attitude setpoints
* plugin: waypoint fix `#414 <https://github.com/mavlink/mavros/issues/414>`_: remove GOTO service.
  It is replaced with more standard global setpoint messages.
* msgs `#415 <https://github.com/mavlink/mavros/issues/415>`_: Add message for raw global setpoint
* msgs `#402 <https://github.com/mavlink/mavros/issues/402>`_: PositionTarget message type
* setting constant values and reference docs
* pass new extended state to ros
* msgs `#371 <https://github.com/mavlink/mavros/issues/371>`_: add missing message
* msgs `#371 <https://github.com/mavlink/mavros/issues/371>`_: add HomePosition message
* Contributors: Andreas Antener, Vladimir Ermakov

0.15.0 (2015-09-17)
-------------------
* msgs `#286 <https://github.com/mavlink/mavros/issues/286>`_: fix bug with packet header.
* msgs `#286 <https://github.com/mavlink/mavros/issues/286>`_: Add valid flag and checksum to Mavlink.msg
* plugin: manual_control: Use shared pointer message
  Fix alphabetic order of msgs.
* removed old commend in .msg file
* Add MANUAL_CONTROL handling with new plugin
* Contributors: Vladimir Ermakov, v01d

0.14.2 (2015-08-20)
-------------------

0.14.1 (2015-08-19)
-------------------

0.14.0 (2015-08-17)
-------------------
* msgs: Add mixer group constants ActuatorControl
* msgs: Add notes to message headers.
* msgs: sort msgs in alphabetical order
* msgs: use std::move for mavlink->ros convert
* msgs: add note about convert function
* msgs: change description, make catkin lint happy
* msgs: move convert functions to msgs package.
* msgs: fix message generator and runtime depent tags
* msgs: remove never used Mavlink.fromlcm field.
* msgs: add package name for all non basic types
* msgs: fix msgs build
* msgs `#354 <https://github.com/mavlink/mavros/issues/354>`_: move all messages to mavros_msgs package.
* Contributors: Vladimir Ermakov<|MERGE_RESOLUTION|>--- conflicted
+++ resolved
@@ -2,7 +2,6 @@
 Changelog for package mavros_msgs
 ^^^^^^^^^^^^^^^^^^^^^^^^^^^^^^^^^
 
-<<<<<<< HEAD
 2.0.3 (2021-06-20)
 ------------------
 
@@ -73,7 +72,7 @@
   add ros1_bridge mapping rule for renamed VfrHud message
 * make mavro_msgs compile in ROS 2
 * Contributors: Mikael Arguedas, Mike Lautman, Vladimir Ermakov
-=======
+
 1.10.0 (2021-11-04)
 -------------------
 * msgs: update gpsraw to have yaw field
@@ -85,7 +84,6 @@
   More typo fixes
 * MountControl.msg: fix copy-paste
 * Contributors: Dr.-Ing. Amilcar do Carmo Lucas, Morten Fyhn Amundsen, Vladimir Ermakov
->>>>>>> c6c609a2
 
 1.9.0 (2021-09-09)
 ------------------
