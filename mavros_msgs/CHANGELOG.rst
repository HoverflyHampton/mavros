^^^^^^^^^^^^^^^^^^^^^^^^^^^^^^^^^
Changelog for package mavros_msgs
^^^^^^^^^^^^^^^^^^^^^^^^^^^^^^^^^

<<<<<<< HEAD
2.0.4 (2021-11-04)
------------------
* Merge branch 'master' into ros2
  * master:
  1.10.0
  prepare release
* 1.10.0
* prepare release
* Merge branch 'master' into ros2
  * master:
  msgs: update gpsraw to have yaw field
* msgs: update gpsraw to have yaw field
* Merge branch 'master' into ros2
  * master: (25 commits)
  Remove reference
  Catch std::length_error in send_message
  Show ENOTCONN error instead of crash
  Tunnel: Check for invalid payload length
  Tunnel.msg: Generate enum with cog
  mavros_extras: Create tunnel plugin
  mavros_msgs: Add Tunnel message
  MountControl.msg: fix copy-paste
  sys_time.cpp: typo
  sys_time: publish /clock for simulation times
  1.9.0
  update changelog
  Spelling corrections
  Changed OverrideRCIn to 18 channels
  This adds functionality to erase all logs on the SD card via mavlink
  publish BATTERY2 message as /mavros/battery2 topic
  Mavlink v2.0 specs for RC_CHANNELS_OVERRIDE accepts upto 18 channels. The plugin publishes channels 9 to 18 if the FCU protocol version is 2.0
  Added NAV_CONTROLLER_OUTPUT Plugin
  Added GPS_INPUT plugin
  Update esc_status plugin with datatype change on MAVLink.
  ...
* Merge pull request `#1625 <https://github.com/mavlink/mavros/issues/1625>`_ from scoutdi/tunnel-plugin
  Plugin for TUNNEL messages
* Tunnel.msg: Generate enum with cog
* mavros_msgs: Add Tunnel message
* Merge pull request `#1623 <https://github.com/mavlink/mavros/issues/1623>`_ from amilcarlucas/pr/more-typo-fixes
  More typo fixes
* MountControl.msg: fix copy-paste
* 1.9.0
* update changelog
* Merge pull request `#1616 <https://github.com/mavlink/mavros/issues/1616>`_ from amilcarlucas/pr/RC_CHANNELS-mavlink2-extensions
  Mavlink v2.0 specs for RC_CHANNELS_OVERRIDE accepts upto 18 channels.…
* Changed OverrideRCIn to 18 channels
* Merge pull request `#1617 <https://github.com/mavlink/mavros/issues/1617>`_ from amilcarlucas/pr/NAV_CONTROLLER_OUTPUT-plugin
  Added NAV_CONTROLLER_OUTPUT Plugin
* Merge pull request `#1618 <https://github.com/mavlink/mavros/issues/1618>`_ from amilcarlucas/pr/GPS_INPUT-plugin
  Added GPS_INPUT plugin
* Mavlink v2.0 specs for RC_CHANNELS_OVERRIDE accepts upto 18 channels. The plugin publishes channels 9 to 18 if the FCU protocol version is 2.0
* Added NAV_CONTROLLER_OUTPUT Plugin
* Added GPS_INPUT plugin
* Merge branch 'master' into master
* Update esc_status plugin with datatype change on MAVLink.
  ESC_INFO MAVLink message was updated to have negative temperates and also at a different resolution. This commit updates those changes on this side.
* Remove Mount_Status plugin. Add Status data to Mount_Control plugin. Remove Mount_Status message.
* msgs: re-generate file lists
* Merge branch 'master' into ros2
  * master:
  extras: esc_telemetry: fix build
  extras: fix esc_telemetry centi-volt/amp conversion
  extras: uncrustify all plugins
  plugins: reformat xml
  extras: reformat plugins xml
  extras: fix apm esc_telemetry
  msgs: fix types for apm's esc telemetry
  actually allocate memory for the telemetry information
  fixed some compile errors
  added esc_telemetry plugin
  Reset calibration flag when re-calibrating. Prevent wrong data output.
  Exclude changes to launch files.
  Delete debug files.
  Apply uncrustify changes.
  Set progress array to global to prevent erasing data.
  Move Compass calibration report to extras. Rewrite code based on instructions.
  Remove extra message from CMakeLists.
  Add message and service definition.
  Add compass calibration feedback status. Add service to call the 'Next' button in calibrations.
* msgs: fix types for apm's esc telemetry
* actually allocate memory for the telemetry information
* added esc_telemetry plugin
* Add Mount angles message for communications with ardupilotmega.
* Remove extra message from CMakeLists.
* Add message and service definition.
* Contributors: Abhijith Thottumadayil Jagadeesh, André Filipe, Dr.-Ing. Amilcar do Carmo Lucas, Karthik Desai, Morten Fyhn Amundsen, Ricardo Marques, Russell, Vladimir Ermakov

2.0.3 (2021-06-20)
------------------

2.0.2 (2021-06-20)
------------------

2.0.1 (2021-06-06)
------------------
* Add rcl_interfaces dependency
* Merge branch 'master' into ros2
  * master:
  readme: update
  1.8.0
  update changelog
  Create semgrep-analysis.yml
  Create codeql-analysis.yml
* 1.8.0
* update changelog
* Contributors: Rob Clarke, Vladimir Ermakov

2.0.0 (2021-05-28)
------------------
* msgs: update command codes
* msgs: update param services
* plugins: setpoint_velocity: port to ros2
* Merge branch 'master' into ros2
  * master:
  1.7.1
  update changelog
  re-generate all pymavlink enums
  1.7.0
  update changelog
* mavros: generate plugin list
* Merge branch 'master' into ros2
  * master:
  msgs: re-generate the code
  lib: re-generate the code
  plugins: mission: re-generate the code
  MissionBase: correction to file information
  MissionBase: add copyright from origional waypoint.cpp
  uncrustify
  whitespace
  add rallypoint and geofence plugins to mavros plugins xml
  add rallypoint and geofence plugins to CMakeList
  Geofence: add geofence plugin
  Rallypoint: add rallypoint plugin
  Waypoint: inherit MissionBase class for mission protocol
  MissionBase: breakout mission protocol from waypoint.cpp
  README: Update PX4 Autopilot references
  Fix https://github.com/mavlink/mavros/issues/849
* router: catch DeviceError
* router: weak_ptr segfaults, replace with shared_ptr
* router: implement params handler
* mavros: router decl done
* lib: port enum_to_string
* lib: update sensor_orientation
* msgs: add linter
* libmavconn: start porintg, will use plain asio, without boost
* msgs: remove redundant dependency which result in colcon warning
* msgs: cogify file lists
* Merge pull request `#1186 <https://github.com/mavlink/mavros/issues/1186>`_ from PickNikRobotics/ros2
  mavros_msgs Ros2
* Merge branch 'ros2' into ros2
* msgs: start porting to ROS2
* fixing cmakelists
* updating msg and srv list
* reenable VfrHud once renamed to match ROS2 conventions
  add ros1_bridge mapping rule for renamed VfrHud message
* make mavro_msgs compile in ROS 2
* Contributors: Mikael Arguedas, Mike Lautman, Vladimir Ermakov
=======
1.11.1 (2021-11-24)
-------------------
>>>>>>> a10187a4

1.11.0 (2021-11-24)
-------------------
* msgs: use pragmas to ignore unaligned pointer warnings
* msgs: fix convert const
* msgs: try to hide 'unaligned pointer' warning
* Merge pull request `#1651 <https://github.com/mavlink/mavros/issues/1651>`_ from Jaeyoung-Lim/pr-image-capture-plugin
  Add camera plugin for interfacing with mavlink camera protocol
* Address review comments
* Add camera plugin for interfacing with mavlink camera protocol
  Add camera image captured message for handling camera trigger information
* msgs: add yaw field to GPS_INPUT
* Contributors: Jaeyoung-Lim, Vladimir Ermakov

1.10.0 (2021-11-04)
-------------------
* msgs: update gpsraw to have yaw field
* Merge pull request `#1625 <https://github.com/mavlink/mavros/issues/1625>`_ from scoutdi/tunnel-plugin
  Plugin for TUNNEL messages
* Tunnel.msg: Generate enum with cog
* mavros_msgs: Add Tunnel message
* Merge pull request `#1623 <https://github.com/mavlink/mavros/issues/1623>`_ from amilcarlucas/pr/more-typo-fixes
  More typo fixes
* MountControl.msg: fix copy-paste
* Contributors: Dr.-Ing. Amilcar do Carmo Lucas, Morten Fyhn Amundsen, Vladimir Ermakov

1.9.0 (2021-09-09)
------------------
* Merge pull request `#1616 <https://github.com/mavlink/mavros/issues/1616>`_ from amilcarlucas/pr/RC_CHANNELS-mavlink2-extensions
  Mavlink v2.0 specs for RC_CHANNELS_OVERRIDE accepts upto 18 channels.…
* Changed OverrideRCIn to 18 channels
* Merge pull request `#1617 <https://github.com/mavlink/mavros/issues/1617>`_ from amilcarlucas/pr/NAV_CONTROLLER_OUTPUT-plugin
  Added NAV_CONTROLLER_OUTPUT Plugin
* Merge pull request `#1618 <https://github.com/mavlink/mavros/issues/1618>`_ from amilcarlucas/pr/GPS_INPUT-plugin
  Added GPS_INPUT plugin
* Mavlink v2.0 specs for RC_CHANNELS_OVERRIDE accepts upto 18 channels. The plugin publishes channels 9 to 18 if the FCU protocol version is 2.0
* Added NAV_CONTROLLER_OUTPUT Plugin
* Added GPS_INPUT plugin
* Merge branch 'master' into master
* Update esc_status plugin with datatype change on MAVLink.
  ESC_INFO MAVLink message was updated to have negative temperates and also at a different resolution. This commit updates those changes on this side.
* Remove Mount_Status plugin. Add Status data to Mount_Control plugin. Remove Mount_Status message.
* msgs: fix types for apm's esc telemetry
* actually allocate memory for the telemetry information
* added esc_telemetry plugin
* Add Mount angles message for communications with ardupilotmega.
* Remove extra message from CMakeLists.
* Add message and service definition.
* Contributors: Abhijith Thottumadayil Jagadeesh, André Filipe, Dr.-Ing. Amilcar do Carmo Lucas, Karthik Desai, Ricardo Marques, Russell, Vladimir Ermakov

1.8.0 (2021-05-05)
------------------

1.7.1 (2021-04-05)
------------------
* re-generate all pymavlink enums
* Contributors: Vladimir Ermakov

1.7.0 (2021-04-05)
------------------
* msgs: re-generate the code
* Contributors: Vladimir Ermakov

1.6.0 (2021-02-15)
------------------

1.5.2 (2021-02-02)
------------------

1.5.1 (2021-01-04)
------------------

1.5.0 (2020-11-11)
------------------
* mavros_msgs/VehicleInfo: Add flight_custom_version field
  Mirroring the field in the corresponding MAVLink message.
* mavros_msgs/State: Fix PX4 flight mode constants
  Turns out ROS message string literals don't need quotes,
  so adding quotes creates strings including the quotes.
* mavros_msgs/State: Add flight mode constants
* mavros_msgs: Don't move temporary objects
* Contributors: Morten Fyhn Amundsen

1.4.0 (2020-09-11)
------------------
* play_tune: Assign tune format directly
* play_tune: Write new plugin
* Contributors: Morten Fyhn Amundsen

1.3.0 (2020-08-08)
------------------
* Add esc_status plugin.
* Add gps_status plugin to publish GPS_RAW and GPS_RTK messages from FCU.
  The timestamps for the gps_status topics take into account the mavlink time and uses the convienence function
* adding support for publishing rtkbaseline msgs over ROS
* Contributors: CSCE439, Dr.-Ing. Amilcar do Carmo Lucas, Ricardo Marques

1.2.0 (2020-05-22)
------------------
* add yaw to CMD_DO_SET_HOME
* Contributors: David Jablonski

1.1.0 (2020-04-04)
------------------

1.0.0 (2020-01-01)
------------------

0.33.4 (2019-12-12)
-------------------
* Splitted the message fields.
* Updated esimator status msg according to the new cog based definition of estimator status.
* Added comments to msg.
* Added new line char at end of message.
* Added a publisher for estimator status message received from mavlink in sys_status.
* Contributors: saifullah3396

0.33.3 (2019-11-13)
-------------------

0.33.2 (2019-11-13)
-------------------

0.33.1 (2019-11-11)
-------------------
* resolved merge conflict
* Contributors: David Jablonski

0.33.0 (2019-10-10)
-------------------
* Add vtol transition service
* Apply comments
* Add mount configure service message
* cog: Update all generated code
* added manual flag to mavros/state
* use header.stamp to fill mavlink msg field time_usec
* use cog for copy
* adapt message and plugin after mavlink message merge
* rename message and adjust fields
* add component id to mavros message to distinguish ROS msgs from different systems
* component_status message and plugin draft
* Contributors: David Jablonski, Jaeyoung-Lim, Vladimir Ermakov, baumanta

0.32.2 (2019-09-09)
-------------------

0.32.1 (2019-08-08)
-------------------

0.32.0 (2019-07-06)
-------------------
* add mav_cmd associated with each point in trajectory plugin
* Use MountControl Msg
* Define new MountControl.msg
* Contributors: Jaeyoung-Lim, Martina Rivizzigno

0.31.0 (2019-06-07)
-------------------
* mavros_msgs: LandingTarget: update msg description link
* extras: landing target: improve usability and flexibility
* Contributors: TSC21

0.30.0 (2019-05-20)
-------------------

0.29.2 (2019-03-06)
-------------------

0.29.1 (2019-03-03)
-------------------
* All: catkin lint files
* mavros_msgs: Fix line endings for OpticalFlowRad message
* Contributors: Pierre Kancir, sfalexrog

0.29.0 (2019-02-02)
-------------------
* Fix broken documentation URLs
* Merge branch 'master' into param-timeout
* mavros_extras: Wheel odometry plugin updated according to the final mavlink WHEEL_DISTANCE message.
* mavros_msgs: Float32ArrayStamped replaced by WheelOdomStamped.
* mavros_msgs: Float32ArrayStamped message added.
  For streaming timestamped data from FCU sensors (RPM, WHEEL_DISTANCE, etc.)
* msgs: Fix message id type, mavlink v2 uses 24 bit msg ids
* mavros_msgs: add MessageInterval.srv to CMakeLists
* sys_status: add set_message_interval service
* Contributors: Dr.-Ing. Amilcar do Carmo Lucas, Pavlo Kolomiiets, Randy Mackay, Vladimir Ermakov

0.28.0 (2019-01-03)
-------------------
* plugin:param: publish new param value
* Merge pull request `#1148 <https://github.com/mavlink/mavros/issues/1148>`_ from Kiwa21/pr-param-value
  param plugin : add msg and publisher to catch latest param value
* msgs: update Header
* sys_state: Small cleanup of `#1150 <https://github.com/mavlink/mavros/issues/1150>`_
* VehicleInfo : add srv into sys_status plugin to request basic info from vehicle
* mavros_msgs/msg/LogData.msg: Define "offset" field to be of type uint32
* param plugin : add msg and publisher to catch latest param value
* style clean up
* Use component_id to determine message sender
* change message name from COMPANION_STATUS to COMPANION_PROCESS_STATUS
* change message to include pid
* Change from specific avoidance status message to a more generic companion status message
* Add message for avoidance status
* Contributors: Gregoire Linard, Vladimir Ermakov, baumanta, mlvov

0.27.0 (2018-11-12)
-------------------
* Add service to send mavlink TRIGG_INTERVAL commands
  Adapt trigger_control service to current mavlink cmd spec. Add a new service to change trigger interval and integration time
* Contributors: Moritz Zimmermann

0.26.3 (2018-08-21)
-------------------
* fixup! 5a4344a2dcedc157f93b620cebd2e0b273ec24be
* mavros_msgs: Add msg and srv files related to log transfer
* Contributors: mlvov

0.26.2 (2018-08-08)
-------------------
* Updating the gps_rtk plugin to fit mavros guidelines:
  - Updating max_frag_len to allow changes in size in MAVLink seamlessly
  - Using std::copy instead of memset
  - Zero fill with std::fill
  - Preapply the sequence flags
  - Use of std iterators
  - Add the maximal data size in the mavros_msgs
* Renaming the GPS RTK module, Adding fragmentation, Changing the RTCM message
* RTK Plugin; to forward RTCM messages
  Signed-off-by: Alexis Paques <alexis.paques@gmail.com>
* Contributors: Alexis Paques

0.26.1 (2018-07-19)
-------------------

0.26.0 (2018-06-06)
-------------------
* mavros_msgs : add timesync status message
* Contributors: Mohammed Kabir

0.25.1 (2018-05-14)
-------------------

0.25.0 (2018-05-11)
-------------------
* trajectory: add time_horizon field
* change message name from ObstacleAvoidance to Trajectory since it is
  general enough to support any type of trajectory
* CMakeLists: add ObstacleAvoidance message
* add ObstacleAvoidance message
* msgs: Update message doc link
* CommandCode: update list of available commands on MAV_CMD enum (`#995 <https://github.com/mavlink/mavros/issues/995>`_)
* Contributors: Martina, Nuno Marques, Vladimir Ermakov

0.24.0 (2018-04-05)
-------------------
* Add ability to send STATUSTEXT messages
* Contributors: Anass Al

0.23.3 (2018-03-09)
-------------------

0.23.2 (2018-03-07)
-------------------

0.23.1 (2018-02-27)
-------------------

0.23.0 (2018-02-03)
-------------------

0.22.0 (2017-12-11)
-------------------
* SetMavFrame.srv: add FRAME\_ prefix
* Add cog for SetMavFrame.srv
* Setpoints: add service to specify frame
* Contributors: Pierre Kancir, khancyr

0.21.5 (2017-11-16)
-------------------

0.21.4 (2017-11-01)
-------------------

0.21.3 (2017-10-28)
-------------------
* plugin waypoints: Use stamped message
* add debug plugin
* Contributors: TSC21, Vladimir Ermakov

0.21.2 (2017-09-25)
-------------------

0.21.1 (2017-09-22)
-------------------

0.21.0 (2017-09-14)
-------------------
* plugin waypoint: Rename current seq in wp list message
* waypoint: Publish current waypoint seq
* waypoint partial: code style cleanup
* waypoint partial: extend existing service
* Partial waypoint: added wp_transfered to push partial service response
* Partial waypoint: added partial updating to mavwp
* Contributors: James Mare, James Stewart, Vladimir Ermakov

0.20.1 (2017-08-28)
-------------------

0.20.0 (2017-08-23)
-------------------
* HIL Plugin
  * add HilSensor.msg, HilStateQuaternion.msg, and add them in CMakeLists.txt
  * Add hil_sensor.cpp plugin to send HIL_SENSOR mavlink message to FCU.
  * fix HilSensor.msg. Make it more compact.
  * Fix HilStateQuaternion.msg. Make it more compact.
  * Add hil_state_quaternion plugin
  * fix files: some variable names were wrong+some syntax problems
  * fix syntax error in plugin .cpp files, make msg files match corresponding mavlink definitions
  * fix plugin source files
  * fix syntax
  * fix function name. It was wrong.
  * add HIL_GPS plugin
  * add HilGPS.msg to CMakeList
  * fix missing semicolon
  * fix call of class name
  * Add ACTUATOR_CONTROL_TARGET MAVLink message
  * fix code
  * increase number of fake satellites
  * control sensor and control rates
  * change control rate
  * change control rate
  * fix fake gps rate
  * fix
  * fix plugin_list
  * fix
  * remove unnecessary hil_sensor_mixin
  * update HilSensor.msg and usage
  * update HilStateQuaterion.msg and usage
  * redo some changes; update HilGPS.msg and usage
  * update hil_controls msg - use array of floats for aux channels
  * merge actuator_control with actuator_control_target
  * remove hil_sensor_mixin.h
  * update actuator_control logic
  * merge all plugins into a single one
  * delete the remaining plugin files
  * update description
  * redo some changes; reduce LOC
  * fix type cast on gps coord
  * add HIL_OPTICAL_FLOW send based on OpticalFlowRad sub
  * update authors list
  * update subscribers names
  * refactor gps coord convention
  * add HIL_RC_INPUTS_RAW sender; cog protec msg structure and content
  * apply correct rc_in translation; redo cog
  * apply proper rotations and frame transforms
  * remote throttle
  * fix typo and msg api
  * small changes
  * refactor rcin_raw_cb
  * new refactor to rcin_raw_cb arrays
  * update velocity to meters
  * readjust all the units so to match mavlink msg def
  * update cog
  * correct cog conversion
  * refefine msg definitions to remove overhead
  * hil: apply frame transform to body frame
* msgs fix `#625 <https://github.com/mavlink/mavros/issues/625>`_: Rename SetMode.Response.success to mode_sent
* [WIP] Plugins: setpoint_attitude: add sync between thrust and attitude (`#700 <https://github.com/mavlink/mavros/issues/700>`_)
  * plugins: setpoint_attitude: add sync between throttle and attitude topics to be sent together
  * plugins: typo correction: replace throttle with thrust
  * plugins: msgs: setpoint_attitude: replaces Float32Stamped for Thrust msg
  * plugins: setpoint_attitude: add sync between twist and thrust (RPY+Thrust)
  * setpoint_attitude: update the logic of thrust normalization verification
  * setpoint_attitude: implement sync between tf listener and thrust subscriber
  * TF sync listener: generalize topic type that can be syncronized with TF2
  * TF2ListenerMixin: keep class template, use template for tf sync method only
  * TF2ListenerMixin: fix and improve sync tf2_start method
  * general update to yaml config files and parameters
  * setpoint_attitude: add note on Thrust sub name
  * setpoint_attitude: TF sync: pass subscriber pointer instead of binding it
* Use GeographicLib tools to guarantee ROS msg def and enhance features (`#693 <https://github.com/mavlink/mavros/issues/693>`_)
  * first commit
  * Check for GeographicLib first without having to install it from the beginning each compile time
  * add necessary cmake files
  * remove gps_conversions.h and use GeographicLib to obtain the UTM coordinates
  * move conversion functions to utils.h
  * geographic conversions: update CMakeLists and package.xml
  * geographic conversions: force download of the datasets
  * geographic conversions: remove unneeded cmake module
  * dependencies: use SHARED libs of geographiclib
  * dependencies: correct FindGeographicLib.cmake so it can work for common Debian platforms
  * CMakeList: do not be so restrict about GeographicLib dependency
  * global position: odometry-use ECEF instead of UTM; update other fields
  * global position: make travis happy
  * global position: fix ident
  * global_position: apply correct frames and frame transforms given each coordinate frame
  * global_position: convert rcvd global origin to ECEF
  * global_position: be more explicit about the ecef-enu transform
  * global position: use home position as origin of map frame
  * global position: minor refactoring
  * global position: shield code with exception catch
  * fix identation
  * move dataset install to script; update README with new functionalities
  * update README with warning
  * global_position: fix identation
  * update HomePosition to be consistent with the conversions in global_position to ensure the correct transformation of height
  * home|global_position: fix compile errors, logic and dependencies
  * home position: add height conversion
  * travis: update to get datasets
  * install geo dataset: update to verify alternative dataset folders
  * travis: remove dataset install to allow clean build
  * hp and gp: initialize geoid dataset once and make it thread safe
  * README: update description relative to GeographicLib; fix typos
  * global position: improve doxygen references
  * README: update with some tips on rosdep install
* update ExtendedState with new MAV_LANDED_STATE enum
* Contributors: Nicklas Stockton, Nuno Marques, Vladimir Ermakov

0.19.0 (2017-05-05)
-------------------
* msgs: Add cog script to finish ADSBVehicle.msg
* extras: Add ADSB plugin
* plugin `#695 <https://github.com/mavlink/mavros/issues/695>`_: Fix plugin
* plugin: Add home_position
* Contributors: Nuno Marques, Vladimir Ermakov

0.18.7 (2017-02-24)
-------------------
* trigger interface : rename to cycle_time to be consistent with PX4
* Contributors: Kabir Mohammed

0.18.6 (2017-02-07)
-------------------
* Plugins: system_status change status field to system_status
  Add comment to State.msg for system_status enum
* Plugins: add system_status to state message
* Contributors: Pierre Kancir

0.18.5 (2016-12-12)
-------------------

0.18.4 (2016-11-11)
-------------------
* msgs: Fix `#609 <https://github.com/mavlink/mavros/issues/609>`_
* add hil_actuator_controls mavlink message
* Contributors: Beat Kung, Vladimir Ermakov

0.18.3 (2016-07-07)
-------------------

0.18.2 (2016-06-30)
-------------------

0.18.1 (2016-06-24)
-------------------

0.18.0 (2016-06-23)
-------------------
* Adding anchor to the HIL_CONTROLS message reference link
* Utilizing synchronise_stamp and adding reference to MAVLINK msg documentation
* Added a plugin that publishes HIL_CONTROLS as ROS messages
* node: Rename plugib base class - API incompatible to old class
* msgs `#543 <https://github.com/mavlink/mavros/issues/543>`_: Update for MAVLink 2.0
* Contributors: Pavel, Vladimir Ermakov

0.17.3 (2016-05-20)
-------------------

0.17.2 (2016-04-29)
-------------------

0.17.1 (2016-03-28)
-------------------

0.17.0 (2016-02-09)
-------------------
* rebased with master
* Contributors: francois

0.16.6 (2016-02-04)
-------------------

0.16.5 (2016-01-11)
-------------------

0.16.4 (2015-12-14)
-------------------
* Update mavlink message documentation links
* remove "altitude\_" prefix from members
* implemented altitude plugin
* Contributors: Andreas Antener, Vladimir Ermakov

0.16.3 (2015-11-19)
-------------------

0.16.2 (2015-11-17)
-------------------

0.16.1 (2015-11-13)
-------------------

0.16.0 (2015-11-09)
-------------------
* msgs `#418 <https://github.com/mavlink/mavros/issues/418>`_: add message for attitude setpoints
* plugin: waypoint fix `#414 <https://github.com/mavlink/mavros/issues/414>`_: remove GOTO service.
  It is replaced with more standard global setpoint messages.
* msgs `#415 <https://github.com/mavlink/mavros/issues/415>`_: Add message for raw global setpoint
* msgs `#402 <https://github.com/mavlink/mavros/issues/402>`_: PositionTarget message type
* setting constant values and reference docs
* pass new extended state to ros
* msgs `#371 <https://github.com/mavlink/mavros/issues/371>`_: add missing message
* msgs `#371 <https://github.com/mavlink/mavros/issues/371>`_: add HomePosition message
* Contributors: Andreas Antener, Vladimir Ermakov

0.15.0 (2015-09-17)
-------------------
* msgs `#286 <https://github.com/mavlink/mavros/issues/286>`_: fix bug with packet header.
* msgs `#286 <https://github.com/mavlink/mavros/issues/286>`_: Add valid flag and checksum to Mavlink.msg
* plugin: manual_control: Use shared pointer message
  Fix alphabetic order of msgs.
* removed old commend in .msg file
* Add MANUAL_CONTROL handling with new plugin
* Contributors: Vladimir Ermakov, v01d

0.14.2 (2015-08-20)
-------------------

0.14.1 (2015-08-19)
-------------------

0.14.0 (2015-08-17)
-------------------
* msgs: Add mixer group constants ActuatorControl
* msgs: Add notes to message headers.
* msgs: sort msgs in alphabetical order
* msgs: use std::move for mavlink->ros convert
* msgs: add note about convert function
* msgs: change description, make catkin lint happy
* msgs: move convert functions to msgs package.
* msgs: fix message generator and runtime depent tags
* msgs: remove never used Mavlink.fromlcm field.
* msgs: add package name for all non basic types
* msgs: fix msgs build
* msgs `#354 <https://github.com/mavlink/mavros/issues/354>`_: move all messages to mavros_msgs package.
* Contributors: Vladimir Ermakov<|MERGE_RESOLUTION|>--- conflicted
+++ resolved
@@ -2,7 +2,6 @@
 Changelog for package mavros_msgs
 ^^^^^^^^^^^^^^^^^^^^^^^^^^^^^^^^^
 
-<<<<<<< HEAD
 2.0.4 (2021-11-04)
 ------------------
 * Merge branch 'master' into ros2
@@ -161,10 +160,9 @@
   add ros1_bridge mapping rule for renamed VfrHud message
 * make mavro_msgs compile in ROS 2
 * Contributors: Mikael Arguedas, Mike Lautman, Vladimir Ermakov
-=======
+
 1.11.1 (2021-11-24)
 -------------------
->>>>>>> a10187a4
 
 1.11.0 (2021-11-24)
 -------------------
