/**
 * @brief enum stringify helpers
 * @file enum_to_string.cpp
 * @author Vladimir Ermakov <vooon341@gmail.com>
 *
 * @addtogroup nodelib
 * @{
 */
/*
 * Copyright 2016,2021 Valdimir Ermakov
 *
 * This file is part of the mavros package and subject to the license terms
 * in the top-level LICENSE file of the mavros repository.
 * https://github.com/mavlink/mavros/tree/master/LICENSE.md
 */

#include <array>
#include <unordered_map>
#include <mavros/utils.hpp>
#include <rclcpp/rclcpp.hpp>

namespace mavros
{
namespace utils
{
using mavlink::minimal::MAV_AUTOPILOT;
using mavlink::minimal::MAV_TYPE;
using mavlink::minimal::MAV_STATE;
using mavlink::minimal::MAV_COMPONENT;
using mavlink::common::MAV_ESTIMATOR_TYPE;
using mavlink::common::ADSB_ALTITUDE_TYPE;
using mavlink::common::ADSB_EMITTER_TYPE;
using mavlink::common::GPS_FIX_TYPE;
using mavlink::common::MAV_MISSION_RESULT;
using mavlink::common::MAV_FRAME;
using mavlink::common::MAV_DISTANCE_SENSOR;
using mavlink::common::LANDING_TARGET_TYPE;

static auto logger = rclcpp::get_logger("uas.enum");

// [[[cog:
// import pymavlink.dialects.v20.common as common
//
// def get_enum(ename):
//     enum = sorted(common.enums[ename].items())
//     enum.pop() # remove ENUM_END
//     return enum
//
// def split_by(delim, s):
//     for c in delim:
//         if c in s:
//             return s.split(c, 1)[0].strip()
//
//     return s.strip()
//
// def make_whitespace(l, v):
//     d = l - len(v)
//     return ' ' * d if d > 0 else ' '
//
// def ename_array_name(ename, suffix=None):
//     l = ename.rsplit('::', 1)
//     return (l[1] if len(l) > 1 else l[0]).lower() + (suffix or '_strings')
//
// def array_outl(name, enum, suffix=None):
//     array = ename_array_name(name, suffix)
//     cog.outl(f"""\
// //! {name} values
// static const std::array<const std::string, {len(enum)}> {array}{{{{""")
//
// def to_string_outl(ename, funcname='to_string', suffix=None):
//     array = ename_array_name(ename, suffix)
//     cog.outl(f"""\
// std::string {funcname}({ename} e)
// {{
//   size_t idx = enum_value(e);
//   if (idx >= {array}.size()) {{
//     return std::to_string(idx);
//   }}
//
//   return {array}[idx];
// }}""")
//
// def enum_name_is_value_outl(ename, suffix=None, funcname='to_string'):
//     enum = get_enum(ename)
//
//     array_outl(ename, enum, suffix)
//     for k, e in enum:
//         name_short =  e.name[len(ename) + 1:]
//         sp = make_whitespace(30, name_short)
//         if e.description:
//             cog.outl(f"""/* {k:>2} */ "{name_short}",{sp}// {e.description}""")
//         else:
//             cog.outl(f"""/* {k:>2} */ "{name_short}",""")
//
//     cog.outl("}};")
//     cog.outl()
//     to_string_outl(ename, funcname, suffix)
//
// ename = 'MAV_AUTOPILOT'
// enum = get_enum(ename)
//
// array_outl(ename, enum)
// for k, e in enum:
//     value = split_by('-,/.', e.description)
//     sp = make_whitespace(30, value)
//     cog.outl(f"""/* {k:>2} */ "{value}",{sp}// {e.description}""")
//
// cog.outl("}};")
// cog.outl()
// to_string_outl(ename)
// ]]]
//! MAV_AUTOPILOT values
static const std::array<const std::string, 20> mav_autopilot_strings{{
/*  0 */ "Generic autopilot",             // Generic autopilot, full support for everything
/*  1 */ "Reserved for future use",       // Reserved for future use.
/*  2 */ "SLUGS autopilot",               // SLUGS autopilot, http://slugsuav.soe.ucsc.edu
/*  3 */ "ArduPilot",                     // ArduPilot - Plane/Copter/Rover/Sub/Tracker, https://ardupilot.org
/*  4 */ "OpenPilot",                     // OpenPilot, http://openpilot.org
/*  5 */ "Generic autopilot only supporting simple waypoints", // Generic autopilot only supporting simple waypoints
/*  6 */ "Generic autopilot supporting waypoints and other simple navigation commands", // Generic autopilot supporting waypoints and other simple navigation commands
/*  7 */ "Generic autopilot supporting the full mission command set", // Generic autopilot supporting the full mission command set
/*  8 */ "No valid autopilot",            // No valid autopilot, e.g. a GCS or other MAVLink component
/*  9 */ "PPZ UAV",                       // PPZ UAV - http://nongnu.org/paparazzi
/* 10 */ "UAV Dev Board",                 // UAV Dev Board
/* 11 */ "FlexiPilot",                    // FlexiPilot
/* 12 */ "PX4 Autopilot",                 // PX4 Autopilot - http://px4.io/
/* 13 */ "SMACCMPilot",                   // SMACCMPilot - http://smaccmpilot.org
/* 14 */ "AutoQuad",                      // AutoQuad -- http://autoquad.org
/* 15 */ "Armazila",                      // Armazila -- http://armazila.com
/* 16 */ "Aerob",                         // Aerob -- http://aerob.ru
/* 17 */ "ASLUAV autopilot",              // ASLUAV autopilot -- http://www.asl.ethz.ch
/* 18 */ "SmartAP Autopilot",             // SmartAP Autopilot - http://sky-drones.com
/* 19 */ "AirRails",                      // AirRails - http://uaventure.com
}};

std::string to_string(MAV_AUTOPILOT e)
{
  size_t idx = enum_value(e);
  if (idx >= mav_autopilot_strings.size()) {
    return std::to_string(idx);
  }

  return mav_autopilot_strings[idx];
}
// [[[end]]] (checksum: c551411df9c72c10cb7b7017f94aaa5b)

// [[[cog:
// ename = 'MAV_TYPE'
// enum = get_enum(ename)
//
// array_outl(ename, enum)
// for k, e in enum:
//     value = split_by(',-/.', e.description)
//     sp = make_whitespace(30, value)
//     cog.outl(f"""/* {k:>2} */ "{value}",{sp}// {e.description}""")
//
// cog.outl("}};")
// cog.outl()
// to_string_outl(ename)
// ]]]
//! MAV_TYPE values
static const std::array<const std::string, 37> mav_type_strings{{
/*  0 */ "Generic micro air vehicle",     // Generic micro air vehicle
/*  1 */ "Fixed wing aircraft",           // Fixed wing aircraft.
/*  2 */ "Quadrotor",                     // Quadrotor
/*  3 */ "Coaxial helicopter",            // Coaxial helicopter
/*  4 */ "Normal helicopter with tail rotor", // Normal helicopter with tail rotor.
/*  5 */ "Ground installation",           // Ground installation
/*  6 */ "Operator control unit",         // Operator control unit / ground control station
/*  7 */ "Airship",                       // Airship, controlled
/*  8 */ "Free balloon",                  // Free balloon, uncontrolled
/*  9 */ "Rocket",                        // Rocket
/* 10 */ "Ground rover",                  // Ground rover
/* 11 */ "Surface vessel",                // Surface vessel, boat, ship
/* 12 */ "Submarine",                     // Submarine
/* 13 */ "Hexarotor",                     // Hexarotor
/* 14 */ "Octorotor",                     // Octorotor
/* 15 */ "Tricopter",                     // Tricopter
/* 16 */ "Flapping wing",                 // Flapping wing
/* 17 */ "Kite",                          // Kite
/* 18 */ "Onboard companion controller",  // Onboard companion controller
/* 19 */ "Two",                           // Two-rotor VTOL using control surfaces in vertical operation in addition. Tailsitter.
/* 20 */ "Quad",                          // Quad-rotor VTOL using a V-shaped quad config in vertical operation. Tailsitter.
/* 21 */ "Tiltrotor VTOL",                // Tiltrotor VTOL
/* 22 */ "VTOL reserved 2",               // VTOL reserved 2
/* 23 */ "VTOL reserved 3",               // VTOL reserved 3
/* 24 */ "VTOL reserved 4",               // VTOL reserved 4
/* 25 */ "VTOL reserved 5",               // VTOL reserved 5
/* 26 */ "Gimbal",                        // Gimbal
/* 27 */ "ADSB system",                   // ADSB system
/* 28 */ "Steerable",                     // Steerable, nonrigid airfoil
/* 29 */ "Dodecarotor",                   // Dodecarotor
/* 30 */ "Camera",                        // Camera
/* 31 */ "Charging station",              // Charging station
/* 32 */ "FLARM collision avoidance system", // FLARM collision avoidance system
/* 33 */ "Servo",                         // Servo
/* 34 */ "Open Drone ID. See https:",     // Open Drone ID. See https://mavlink.io/en/services/opendroneid.html.
/* 35 */ "Decarotor",                     // Decarotor
/* 36 */ "Battery",                       // Battery
}};

std::string to_string(MAV_TYPE e)
{
  size_t idx = enum_value(e);
  if (idx >= mav_type_strings.size()) {
    return std::to_string(idx);
  }

  return mav_type_strings[idx];
}
<<<<<<< HEAD
// [[[end]]] (checksum: b19fc361579ab1037668c7e31cc07457)
=======
// [[[end]]] (checksum: 8fc2dcd1c935d5d338508685d9eac918)
>>>>>>> 3de25ee2

// [[[cog:
// ename = 'MAV_TYPE'
// enum_name_is_value_outl(ename, funcname='enum_to_name', suffix='_names')
// ]]]
//! MAV_TYPE values
static const std::array<const std::string, 37> mav_type_names{{
/*  0 */ "GENERIC",                       // Generic micro air vehicle
/*  1 */ "FIXED_WING",                    // Fixed wing aircraft.
/*  2 */ "QUADROTOR",                     // Quadrotor
/*  3 */ "COAXIAL",                       // Coaxial helicopter
/*  4 */ "HELICOPTER",                    // Normal helicopter with tail rotor.
/*  5 */ "ANTENNA_TRACKER",               // Ground installation
/*  6 */ "GCS",                           // Operator control unit / ground control station
/*  7 */ "AIRSHIP",                       // Airship, controlled
/*  8 */ "FREE_BALLOON",                  // Free balloon, uncontrolled
/*  9 */ "ROCKET",                        // Rocket
/* 10 */ "GROUND_ROVER",                  // Ground rover
/* 11 */ "SURFACE_BOAT",                  // Surface vessel, boat, ship
/* 12 */ "SUBMARINE",                     // Submarine
/* 13 */ "HEXAROTOR",                     // Hexarotor
/* 14 */ "OCTOROTOR",                     // Octorotor
/* 15 */ "TRICOPTER",                     // Tricopter
/* 16 */ "FLAPPING_WING",                 // Flapping wing
/* 17 */ "KITE",                          // Kite
/* 18 */ "ONBOARD_CONTROLLER",            // Onboard companion controller
/* 19 */ "VTOL_DUOROTOR",                 // Two-rotor VTOL using control surfaces in vertical operation in addition. Tailsitter.
/* 20 */ "VTOL_QUADROTOR",                // Quad-rotor VTOL using a V-shaped quad config in vertical operation. Tailsitter.
/* 21 */ "VTOL_TILTROTOR",                // Tiltrotor VTOL
/* 22 */ "VTOL_RESERVED2",                // VTOL reserved 2
/* 23 */ "VTOL_RESERVED3",                // VTOL reserved 3
/* 24 */ "VTOL_RESERVED4",                // VTOL reserved 4
/* 25 */ "VTOL_RESERVED5",                // VTOL reserved 5
/* 26 */ "GIMBAL",                        // Gimbal
/* 27 */ "ADSB",                          // ADSB system
/* 28 */ "PARAFOIL",                      // Steerable, nonrigid airfoil
/* 29 */ "DODECAROTOR",                   // Dodecarotor
/* 30 */ "CAMERA",                        // Camera
/* 31 */ "CHARGING_STATION",              // Charging station
/* 32 */ "FLARM",                         // FLARM collision avoidance system
/* 33 */ "SERVO",                         // Servo
/* 34 */ "ODID",                          // Open Drone ID. See https://mavlink.io/en/services/opendroneid.html.
/* 35 */ "DECAROTOR",                     // Decarotor
/* 36 */ "BATTERY",                       // Battery
}};

std::string enum_to_name(MAV_TYPE e)
{
  size_t idx = enum_value(e);
  if (idx >= mav_type_names.size()) {
    return std::to_string(idx);
  }

  return mav_type_names[idx];
}
<<<<<<< HEAD
// [[[end]]] (checksum: df50c492bb4cbef1cbcf23d6945cdcf7)
=======
// [[[end]]] (checksum: 2d402cd11e54ad35405d53b7ab127e3d)
>>>>>>> 3de25ee2

// [[[cog:
// ename = 'MAV_STATE'
// enum = get_enum(ename)
//
// array_outl(ename, enum)
// for k, e in enum:
//     value = e.name[len(ename) + 1:].title()
//     sp = make_whitespace(30, value)
//     cog.outl("""/* {k:>2} */ "{value}",{sp}// {e.description}""".format(**locals()))
//
// cog.outl("}};")
// cog.outl()
// to_string_outl(ename)
// ]]]
//! MAV_STATE values
static const std::array<const std::string, 9> mav_state_strings{{
/*  0 */ "Uninit",                        // Uninitialized system, state is unknown.
/*  1 */ "Boot",                          // System is booting up.
/*  2 */ "Calibrating",                   // System is calibrating and not flight-ready.
/*  3 */ "Standby",                       // System is grounded and on standby. It can be launched any time.
/*  4 */ "Active",                        // System is active and might be already airborne. Motors are engaged.
/*  5 */ "Critical",                      // System is in a non-normal flight mode. It can however still navigate.
/*  6 */ "Emergency",                     // System is in a non-normal flight mode. It lost control over parts or over the whole airframe. It is in mayday and going down.
/*  7 */ "Poweroff",                      // System just initialized its power-down sequence, will shut down now.
/*  8 */ "Flight_Termination",            // System is terminating itself.
}};

std::string to_string(MAV_STATE e)
{
  size_t idx = enum_value(e);
  if (idx >= mav_state_strings.size()) {
    return std::to_string(idx);
  }

  return mav_state_strings[idx];
}
// [[[end]]] (checksum: 651360965d2b28401e8205c0b5c817b3)

// [[[cog:
// ename = "timesync_mode"
// ent = [ "NONE", "MAVLINK", "ONBOARD", "PASSTHROUGH", ]
//
// array_outl(ename, ent)
// for k, e in enumerate(ent):
//     cog.outl("""/* {k:>2} */ "{e}",""".format(**locals()))
//
// cog.outl("}};")
// cog.outl()
// to_string_outl(ename)
// ]]]
//! timesync_mode values
static const std::array<const std::string, 4> timesync_mode_strings{{
/*  0 */ "NONE",
/*  1 */ "MAVLINK",
/*  2 */ "ONBOARD",
/*  3 */ "PASSTHROUGH",
}};

std::string to_string(timesync_mode e)
{
  size_t idx = enum_value(e);
  if (idx >= timesync_mode_strings.size()) {
    return std::to_string(idx);
  }

  return timesync_mode_strings[idx];
}
// [[[end]]] (checksum: 3dfd2acb938e62ee606f93aeb7c5b086)

timesync_mode timesync_mode_from_str(const std::string & mode)
{
  for (size_t idx = 0; idx < timesync_mode_strings.size(); idx++) {
    if (timesync_mode_strings[idx] == mode) {
      std::underlying_type<timesync_mode>::type rv = idx;
      return static_cast<timesync_mode>(rv);
    }
  }

  RCLCPP_ERROR_STREAM(logger, "TM: Unknown mode: " << mode);
  return timesync_mode::NONE;
}

// [[[cog:
// ename = 'ADSB_ALTITUDE_TYPE'
// enum_name_is_value_outl(ename)
// ]]]
//! ADSB_ALTITUDE_TYPE values
static const std::array<const std::string, 2> adsb_altitude_type_strings{{
/*  0 */ "PRESSURE_QNH",                  // Altitude reported from a Baro source using QNH reference
/*  1 */ "GEOMETRIC",                     // Altitude reported from a GNSS source
}};

std::string to_string(ADSB_ALTITUDE_TYPE e)
{
  size_t idx = enum_value(e);
  if (idx >= adsb_altitude_type_strings.size()) {
    return std::to_string(idx);
  }

  return adsb_altitude_type_strings[idx];
}
// [[[end]]] (checksum: dd4ed643cd2fb9c5f638fd2042df7695)

// [[[cog:
// ename = 'ADSB_EMITTER_TYPE'
// enum_name_is_value_outl(ename)
// ]]]
//! ADSB_EMITTER_TYPE values
static const std::array<const std::string, 20> adsb_emitter_type_strings{{
/*  0 */ "NO_INFO",
/*  1 */ "LIGHT",
/*  2 */ "SMALL",
/*  3 */ "LARGE",
/*  4 */ "HIGH_VORTEX_LARGE",
/*  5 */ "HEAVY",
/*  6 */ "HIGHLY_MANUV",
/*  7 */ "ROTOCRAFT",
/*  8 */ "UNASSIGNED",
/*  9 */ "GLIDER",
/* 10 */ "LIGHTER_AIR",
/* 11 */ "PARACHUTE",
/* 12 */ "ULTRA_LIGHT",
/* 13 */ "UNASSIGNED2",
/* 14 */ "UAV",
/* 15 */ "SPACE",
/* 16 */ "UNASSGINED3",
/* 17 */ "EMERGENCY_SURFACE",
/* 18 */ "SERVICE_SURFACE",
/* 19 */ "POINT_OBSTACLE",
}};

std::string to_string(ADSB_EMITTER_TYPE e)
{
  size_t idx = enum_value(e);
  if (idx >= adsb_emitter_type_strings.size()) {
    return std::to_string(idx);
  }

  return adsb_emitter_type_strings[idx];
}
// [[[end]]] (checksum: 784076231225119b1c07a3bc8cc0e4af)

// [[[cog:
// ename = 'MAV_ESTIMATOR_TYPE'
// enum_name_is_value_outl(ename)
// ]]]
//! MAV_ESTIMATOR_TYPE values
static const std::array<const std::string, 9> mav_estimator_type_strings{{
/*  0 */ "UNKNOWN",                       // Unknown type of the estimator.
/*  1 */ "NAIVE",                         // This is a naive estimator without any real covariance feedback.
/*  2 */ "VISION",                        // Computer vision based estimate. Might be up to scale.
/*  3 */ "VIO",                           // Visual-inertial estimate.
/*  4 */ "GPS",                           // Plain GPS estimate.
/*  5 */ "GPS_INS",                       // Estimator integrating GPS and inertial sensing.
/*  6 */ "MOCAP",                         // Estimate from external motion capturing system.
/*  7 */ "LIDAR",                         // Estimator based on lidar sensor input.
/*  8 */ "AUTOPILOT",                     // Estimator on autopilot.
}};

std::string to_string(MAV_ESTIMATOR_TYPE e)
{
  size_t idx = enum_value(e);
  if (idx >= mav_estimator_type_strings.size()) {
    return std::to_string(idx);
  }

  return mav_estimator_type_strings[idx];
}
// [[[end]]] (checksum: 015cc7bfd8dcc46fd35be1d4919b7b1c)

// [[[cog:
// ename = 'GPS_FIX_TYPE'
// enum_name_is_value_outl(ename)
// ]]]
//! GPS_FIX_TYPE values
static const std::array<const std::string, 9> gps_fix_type_strings{{
/*  0 */ "NO_GPS",                        // No GPS connected
/*  1 */ "NO_FIX",                        // No position information, GPS is connected
/*  2 */ "2D_FIX",                        // 2D position
/*  3 */ "3D_FIX",                        // 3D position
/*  4 */ "DGPS",                          // DGPS/SBAS aided 3D position
/*  5 */ "RTK_FLOAT",                     // RTK float, 3D position
/*  6 */ "RTK_FIXED",                     // RTK Fixed, 3D position
/*  7 */ "STATIC",                        // Static fixed, typically used for base stations
/*  8 */ "PPP",                           // PPP, 3D position.
}};

std::string to_string(GPS_FIX_TYPE e)
{
  size_t idx = enum_value(e);
  if (idx >= gps_fix_type_strings.size()) {
    return std::to_string(idx);
  }

  return gps_fix_type_strings[idx];
}
// [[[end]]] (checksum: 507f508b96f0738c6bcc07f734bbb09a)

// [[[cog:
// ename = 'MAV_MISSION_RESULT'
// enum = get_enum(ename)
//
// array_outl(ename, enum)
// for k, e in enum:
//     value = e.description
//     sp = make_whitespace(30, value)
//     cog.outl("""/* {k:>2} */ "{value}",{sp}// {e.description}""".format(**locals()))
//
// cog.outl("}};")
// cog.outl()
// to_string_outl(ename)
// ]]]
//! MAV_MISSION_RESULT values
static const std::array<const std::string, 16> mav_mission_result_strings{{
/*  0 */ "mission accepted OK",           // mission accepted OK
/*  1 */ "Generic error / not accepting mission commands at all right now.", // Generic error / not accepting mission commands at all right now.
/*  2 */ "Coordinate frame is not supported.", // Coordinate frame is not supported.
/*  3 */ "Command is not supported.",     // Command is not supported.
/*  4 */ "Mission items exceed storage space.", // Mission items exceed storage space.
/*  5 */ "One of the parameters has an invalid value.", // One of the parameters has an invalid value.
/*  6 */ "param1 has an invalid value.",  // param1 has an invalid value.
/*  7 */ "param2 has an invalid value.",  // param2 has an invalid value.
/*  8 */ "param3 has an invalid value.",  // param3 has an invalid value.
/*  9 */ "param4 has an invalid value.",  // param4 has an invalid value.
/* 10 */ "x / param5 has an invalid value.", // x / param5 has an invalid value.
/* 11 */ "y / param6 has an invalid value.", // y / param6 has an invalid value.
/* 12 */ "z / param7 has an invalid value.", // z / param7 has an invalid value.
/* 13 */ "Mission item received out of sequence", // Mission item received out of sequence
/* 14 */ "Not accepting any mission commands from this communication partner.", // Not accepting any mission commands from this communication partner.
/* 15 */ "Current mission operation cancelled (e.g. mission upload, mission download).", // Current mission operation cancelled (e.g. mission upload, mission download).
}};

std::string to_string(MAV_MISSION_RESULT e)
{
  size_t idx = enum_value(e);
  if (idx >= mav_mission_result_strings.size()) {
    return std::to_string(idx);
  }

  return mav_mission_result_strings[idx];
}
<<<<<<< HEAD
// [[[end]]] (checksum: 74e4e9b086e55247dab312fcc33eace9)
=======
// [[[end]]] (checksum: bf3c500065b1c65a1e822c70da56d2d5)
>>>>>>> 3de25ee2

// [[[cog:
// ename = 'MAV_FRAME'
// enum_name_is_value_outl(ename)
// ]]]
//! MAV_FRAME values
static const std::array<const std::string, 22> mav_frame_strings{{
/*  0 */ "GLOBAL",                        // Global (WGS84) coordinate frame + MSL altitude. First value / x: latitude, second value / y: longitude, third value / z: positive altitude over mean sea level (MSL).
/*  1 */ "LOCAL_NED",                     // Local coordinate frame, Z-down (x: North, y: East, z: Down).
/*  2 */ "MISSION",                       // NOT a coordinate frame, indicates a mission command.
/*  3 */ "GLOBAL_RELATIVE_ALT",           // Global (WGS84) coordinate frame + altitude relative to the home position. First value / x: latitude, second value / y: longitude, third value / z: positive altitude with 0 being at the altitude of the home location.
/*  4 */ "LOCAL_ENU",                     // Local coordinate frame, Z-up (x: East, y: North, z: Up).
/*  5 */ "GLOBAL_INT",                    // Global (WGS84) coordinate frame (scaled) + MSL altitude. First value / x: latitude in degrees*1.0e-7, second value / y: longitude in degrees*1.0e-7, third value / z: positive altitude over mean sea level (MSL).
/*  6 */ "GLOBAL_RELATIVE_ALT_INT",       // Global (WGS84) coordinate frame (scaled) + altitude relative to the home position. First value / x: latitude in degrees*10e-7, second value / y: longitude in degrees*10e-7, third value / z: positive altitude with 0 being at the altitude of the home location.
/*  7 */ "LOCAL_OFFSET_NED",              // Offset to the current local frame. Anything expressed in this frame should be added to the current local frame position.
/*  8 */ "BODY_NED",                      // Setpoint in body NED frame. This makes sense if all position control is externalized - e.g. useful to command 2 m/s^2 acceleration to the right.
/*  9 */ "BODY_OFFSET_NED",               // Offset in body NED frame. This makes sense if adding setpoints to the current flight path, to avoid an obstacle - e.g. useful to command 2 m/s^2 acceleration to the east.
/* 10 */ "GLOBAL_TERRAIN_ALT",            // Global (WGS84) coordinate frame with AGL altitude (at the waypoint coordinate). First value / x: latitude in degrees, second value / y: longitude in degrees, third value / z: positive altitude in meters with 0 being at ground level in terrain model.
/* 11 */ "GLOBAL_TERRAIN_ALT_INT",        // Global (WGS84) coordinate frame (scaled) with AGL altitude (at the waypoint coordinate). First value / x: latitude in degrees*10e-7, second value / y: longitude in degrees*10e-7, third value / z: positive altitude in meters with 0 being at ground level in terrain model.
/* 12 */ "BODY_FRD",                      // Body fixed frame of reference, Z-down (x: Forward, y: Right, z: Down).
/* 13 */ "RESERVED_13",                   // MAV_FRAME_BODY_FLU - Body fixed frame of reference, Z-up (x: Forward, y: Left, z: Up).
/* 14 */ "RESERVED_14",                   // MAV_FRAME_MOCAP_NED - Odometry local coordinate frame of data given by a motion capture system, Z-down (x: North, y: East, z: Down).
/* 15 */ "RESERVED_15",                   // MAV_FRAME_MOCAP_ENU - Odometry local coordinate frame of data given by a motion capture system, Z-up (x: East, y: North, z: Up).
/* 16 */ "RESERVED_16",                   // MAV_FRAME_VISION_NED - Odometry local coordinate frame of data given by a vision estimation system, Z-down (x: North, y: East, z: Down).
/* 17 */ "RESERVED_17",                   // MAV_FRAME_VISION_ENU - Odometry local coordinate frame of data given by a vision estimation system, Z-up (x: East, y: North, z: Up).
/* 18 */ "RESERVED_18",                   // MAV_FRAME_ESTIM_NED - Odometry local coordinate frame of data given by an estimator running onboard the vehicle, Z-down (x: North, y: East, z: Down).
/* 19 */ "RESERVED_19",                   // MAV_FRAME_ESTIM_ENU - Odometry local coordinate frame of data given by an estimator running onboard the vehicle, Z-up (x: East, y: North, z: Up).
/* 20 */ "LOCAL_FRD",                     // Forward, Right, Down coordinate frame. This is a local frame with Z-down and arbitrary F/R alignment (i.e. not aligned with NED/earth frame).
/* 21 */ "LOCAL_FLU",                     // Forward, Left, Up coordinate frame. This is a local frame with Z-up and arbitrary F/L alignment (i.e. not aligned with ENU/earth frame).
}};

std::string to_string(MAV_FRAME e)
{
  size_t idx = enum_value(e);
  if (idx >= mav_frame_strings.size()) {
    return std::to_string(idx);
  }

  return mav_frame_strings[idx];
}
<<<<<<< HEAD
// [[[end]]] (checksum: 1edbc1b946bae08b05508893336208c0)
=======
// [[[end]]] (checksum: f7783e4d7764c236021e92fc4a1c16a1)
>>>>>>> 3de25ee2

// [[[cog:
// ename = 'MAV_COMPONENT'
// suffix = 'MAV_COMP_ID'
// enum = get_enum(ename)
//
// cog.outl(f"static const std::unordered_map<size_t, const std::string> {suffix.lower()}_strings{{{{")
// for k, e in enum:
//     name_short =  e.name[len(suffix) + 1:]
//     entry = f"""{{{k}, "{name_short}"}},"""
//     if e.description:
//         cog.outl(f"""  {entry:<39} // {e.description}""")
//     else:
//         cog.outl(f"""  {entry}""")
//
// cog.outl("}};")
// ]]]
static const std::unordered_map<size_t, const std::string> mav_comp_id_strings{{
<<<<<<< HEAD
  {0, "ALL"},                             // Target id (target_component) used to broadcast messages to all components of the receiving system. Components should attempt to process messages with this component ID and forward to components on any other interfaces. Note: This is not a valid *source* component id for a message.
  {1, "AUTOPILOT1"},                      // System flight controller component ("autopilot"). Only one autopilot is expected in a particular system.
  {25, "USER1"},                          // Id for a component on privately managed MAVLink network. Can be used for any purpose but may not be published by components outside of the private network.
  {26, "USER2"},                          // Id for a component on privately managed MAVLink network. Can be used for any purpose but may not be published by components outside of the private network.
  {27, "USER3"},                          // Id for a component on privately managed MAVLink network. Can be used for any purpose but may not be published by components outside of the private network.
  {28, "USER4"},                          // Id for a component on privately managed MAVLink network. Can be used for any purpose but may not be published by components outside of the private network.
  {29, "USER5"},                          // Id for a component on privately managed MAVLink network. Can be used for any purpose but may not be published by components outside of the private network.
  {30, "USER6"},                          // Id for a component on privately managed MAVLink network. Can be used for any purpose but may not be published by components outside of the private network.
  {31, "USER7"},                          // Id for a component on privately managed MAVLink network. Can be used for any purpose but may not be published by components outside of the private network.
  {32, "USER8"},                          // Id for a component on privately managed MAVLink network. Can be used for any purpose but may not be published by components outside of the private network.
  {33, "USER9"},                          // Id for a component on privately managed MAVLink network. Can be used for any purpose but may not be published by components outside of the private network.
  {34, "USER10"},                         // Id for a component on privately managed MAVLink network. Can be used for any purpose but may not be published by components outside of the private network.
  {35, "USER11"},                         // Id for a component on privately managed MAVLink network. Can be used for any purpose but may not be published by components outside of the private network.
  {36, "USER12"},                         // Id for a component on privately managed MAVLink network. Can be used for any purpose but may not be published by components outside of the private network.
  {37, "USER13"},                         // Id for a component on privately managed MAVLink network. Can be used for any purpose but may not be published by components outside of the private network.
  {38, "USER14"},                         // Id for a component on privately managed MAVLink network. Can be used for any purpose but may not be published by components outside of the private network.
  {39, "USER15"},                         // Id for a component on privately managed MAVLink network. Can be used for any purpose but may not be published by components outside of the private network.
  {40, "USE16"},                          // Id for a component on privately managed MAVLink network. Can be used for any purpose but may not be published by components outside of the private network.
  {41, "USER17"},                         // Id for a component on privately managed MAVLink network. Can be used for any purpose but may not be published by components outside of the private network.
  {42, "USER18"},                         // Id for a component on privately managed MAVLink network. Can be used for any purpose but may not be published by components outside of the private network.
  {43, "USER19"},                         // Id for a component on privately managed MAVLink network. Can be used for any purpose but may not be published by components outside of the private network.
  {44, "USER20"},                         // Id for a component on privately managed MAVLink network. Can be used for any purpose but may not be published by components outside of the private network.
  {45, "USER21"},                         // Id for a component on privately managed MAVLink network. Can be used for any purpose but may not be published by components outside of the private network.
  {46, "USER22"},                         // Id for a component on privately managed MAVLink network. Can be used for any purpose but may not be published by components outside of the private network.
  {47, "USER23"},                         // Id for a component on privately managed MAVLink network. Can be used for any purpose but may not be published by components outside of the private network.
  {48, "USER24"},                         // Id for a component on privately managed MAVLink network. Can be used for any purpose but may not be published by components outside of the private network.
  {49, "USER25"},                         // Id for a component on privately managed MAVLink network. Can be used for any purpose but may not be published by components outside of the private network.
  {50, "USER26"},                         // Id for a component on privately managed MAVLink network. Can be used for any purpose but may not be published by components outside of the private network.
  {51, "USER27"},                         // Id for a component on privately managed MAVLink network. Can be used for any purpose but may not be published by components outside of the private network.
  {52, "USER28"},                         // Id for a component on privately managed MAVLink network. Can be used for any purpose but may not be published by components outside of the private network.
  {53, "USER29"},                         // Id for a component on privately managed MAVLink network. Can be used for any purpose but may not be published by components outside of the private network.
  {54, "USER30"},                         // Id for a component on privately managed MAVLink network. Can be used for any purpose but may not be published by components outside of the private network.
  {55, "USER31"},                         // Id for a component on privately managed MAVLink network. Can be used for any purpose but may not be published by components outside of the private network.
  {56, "USER32"},                         // Id for a component on privately managed MAVLink network. Can be used for any purpose but may not be published by components outside of the private network.
  {57, "USER33"},                         // Id for a component on privately managed MAVLink network. Can be used for any purpose but may not be published by components outside of the private network.
  {58, "USER34"},                         // Id for a component on privately managed MAVLink network. Can be used for any purpose but may not be published by components outside of the private network.
  {59, "USER35"},                         // Id for a component on privately managed MAVLink network. Can be used for any purpose but may not be published by components outside of the private network.
  {60, "USER36"},                         // Id for a component on privately managed MAVLink network. Can be used for any purpose but may not be published by components outside of the private network.
  {61, "USER37"},                         // Id for a component on privately managed MAVLink network. Can be used for any purpose but may not be published by components outside of the private network.
  {62, "USER38"},                         // Id for a component on privately managed MAVLink network. Can be used for any purpose but may not be published by components outside of the private network.
  {63, "USER39"},                         // Id for a component on privately managed MAVLink network. Can be used for any purpose but may not be published by components outside of the private network.
  {64, "USER40"},                         // Id for a component on privately managed MAVLink network. Can be used for any purpose but may not be published by components outside of the private network.
  {65, "USER41"},                         // Id for a component on privately managed MAVLink network. Can be used for any purpose but may not be published by components outside of the private network.
  {66, "USER42"},                         // Id for a component on privately managed MAVLink network. Can be used for any purpose but may not be published by components outside of the private network.
  {67, "USER43"},                         // Id for a component on privately managed MAVLink network. Can be used for any purpose but may not be published by components outside of the private network.
  {68, "USER44"},                         // Id for a component on privately managed MAVLink network. Can be used for any purpose but may not be published by components outside of the private network.
  {69, "USER45"},                         // Id for a component on privately managed MAVLink network. Can be used for any purpose but may not be published by components outside of the private network.
  {70, "USER46"},                         // Id for a component on privately managed MAVLink network. Can be used for any purpose but may not be published by components outside of the private network.
  {71, "USER47"},                         // Id for a component on privately managed MAVLink network. Can be used for any purpose but may not be published by components outside of the private network.
  {72, "USER48"},                         // Id for a component on privately managed MAVLink network. Can be used for any purpose but may not be published by components outside of the private network.
  {73, "USER49"},                         // Id for a component on privately managed MAVLink network. Can be used for any purpose but may not be published by components outside of the private network.
  {74, "USER50"},                         // Id for a component on privately managed MAVLink network. Can be used for any purpose but may not be published by components outside of the private network.
  {75, "USER51"},                         // Id for a component on privately managed MAVLink network. Can be used for any purpose but may not be published by components outside of the private network.
  {76, "USER52"},                         // Id for a component on privately managed MAVLink network. Can be used for any purpose but may not be published by components outside of the private network.
  {77, "USER53"},                         // Id for a component on privately managed MAVLink network. Can be used for any purpose but may not be published by components outside of the private network.
  {78, "USER54"},                         // Id for a component on privately managed MAVLink network. Can be used for any purpose but may not be published by components outside of the private network.
  {79, "USER55"},                         // Id for a component on privately managed MAVLink network. Can be used for any purpose but may not be published by components outside of the private network.
  {80, "USER56"},                         // Id for a component on privately managed MAVLink network. Can be used for any purpose but may not be published by components outside of the private network.
  {81, "USER57"},                         // Id for a component on privately managed MAVLink network. Can be used for any purpose but may not be published by components outside of the private network.
  {82, "USER58"},                         // Id for a component on privately managed MAVLink network. Can be used for any purpose but may not be published by components outside of the private network.
  {83, "USER59"},                         // Id for a component on privately managed MAVLink network. Can be used for any purpose but may not be published by components outside of the private network.
  {84, "USER60"},                         // Id for a component on privately managed MAVLink network. Can be used for any purpose but may not be published by components outside of the private network.
  {85, "USER61"},                         // Id for a component on privately managed MAVLink network. Can be used for any purpose but may not be published by components outside of the private network.
  {86, "USER62"},                         // Id for a component on privately managed MAVLink network. Can be used for any purpose but may not be published by components outside of the private network.
  {87, "USER63"},                         // Id for a component on privately managed MAVLink network. Can be used for any purpose but may not be published by components outside of the private network.
  {88, "USER64"},                         // Id for a component on privately managed MAVLink network. Can be used for any purpose but may not be published by components outside of the private network.
  {89, "USER65"},                         // Id for a component on privately managed MAVLink network. Can be used for any purpose but may not be published by components outside of the private network.
  {90, "USER66"},                         // Id for a component on privately managed MAVLink network. Can be used for any purpose but may not be published by components outside of the private network.
  {91, "USER67"},                         // Id for a component on privately managed MAVLink network. Can be used for any purpose but may not be published by components outside of the private network.
  {92, "USER68"},                         // Id for a component on privately managed MAVLink network. Can be used for any purpose but may not be published by components outside of the private network.
  {93, "USER69"},                         // Id for a component on privately managed MAVLink network. Can be used for any purpose but may not be published by components outside of the private network.
  {94, "USER70"},                         // Id for a component on privately managed MAVLink network. Can be used for any purpose but may not be published by components outside of the private network.
  {95, "USER71"},                         // Id for a component on privately managed MAVLink network. Can be used for any purpose but may not be published by components outside of the private network.
  {96, "USER72"},                         // Id for a component on privately managed MAVLink network. Can be used for any purpose but may not be published by components outside of the private network.
  {97, "USER73"},                         // Id for a component on privately managed MAVLink network. Can be used for any purpose but may not be published by components outside of the private network.
  {98, "USER74"},                         // Id for a component on privately managed MAVLink network. Can be used for any purpose but may not be published by components outside of the private network.
  {99, "USER75"},                         // Id for a component on privately managed MAVLink network. Can be used for any purpose but may not be published by components outside of the private network.
  {100, "CAMERA"},                        // Camera #1.
  {101, "CAMERA2"},                       // Camera #2.
  {102, "CAMERA3"},                       // Camera #3.
  {103, "CAMERA4"},                       // Camera #4.
  {104, "CAMERA5"},                       // Camera #5.
  {105, "CAMERA6"},                       // Camera #6.
  {140, "SERVO1"},                        // Servo #1.
  {141, "SERVO2"},                        // Servo #2.
  {142, "SERVO3"},                        // Servo #3.
  {143, "SERVO4"},                        // Servo #4.
  {144, "SERVO5"},                        // Servo #5.
  {145, "SERVO6"},                        // Servo #6.
  {146, "SERVO7"},                        // Servo #7.
  {147, "SERVO8"},                        // Servo #8.
  {148, "SERVO9"},                        // Servo #9.
  {149, "SERVO10"},                       // Servo #10.
  {150, "SERVO11"},                       // Servo #11.
  {151, "SERVO12"},                       // Servo #12.
  {152, "SERVO13"},                       // Servo #13.
  {153, "SERVO14"},                       // Servo #14.
  {154, "GIMBAL"},                        // Gimbal #1.
  {155, "LOG"},                           // Logging component.
  {156, "ADSB"},                          // Automatic Dependent Surveillance-Broadcast (ADS-B) component.
  {157, "OSD"},                           // On Screen Display (OSD) devices for video links.
  {158, "PERIPHERAL"},                    // Generic autopilot peripheral component ID. Meant for devices that do not implement the parameter microservice.
  {159, "QX1_GIMBAL"},                    // Gimbal ID for QX1.
  {160, "FLARM"},                         // FLARM collision alert component.
  {171, "GIMBAL2"},                       // Gimbal #2.
  {172, "GIMBAL3"},                       // Gimbal #3.
  {173, "GIMBAL4"},                       // Gimbal #4
  {174, "GIMBAL5"},                       // Gimbal #5.
  {175, "GIMBAL6"},                       // Gimbal #6.
  {190, "MISSIONPLANNER"},                // Component that can generate/supply a mission flight plan (e.g. GCS or developer API).
  {195, "PATHPLANNER"},                   // Component that finds an optimal path between points based on a certain constraint (e.g. minimum snap, shortest path, cost, etc.).
  {196, "OBSTACLE_AVOIDANCE"},            // Component that plans a collision free path between two points.
  {197, "VISUAL_INERTIAL_ODOMETRY"},      // Component that provides position estimates using VIO techniques.
  {198, "PAIRING_MANAGER"},               // Component that manages pairing of vehicle and GCS.
  {200, "IMU"},                           // Inertial Measurement Unit (IMU) #1.
  {201, "IMU_2"},                         // Inertial Measurement Unit (IMU) #2.
  {202, "IMU_3"},                         // Inertial Measurement Unit (IMU) #3.
  {220, "GPS"},                           // GPS #1.
  {221, "GPS2"},                          // GPS #2.
  {240, "UDP_BRIDGE"},                    // Component to bridge MAVLink to UDP (i.e. from a UART).
  {241, "UART_BRIDGE"},                   // Component to bridge to UART (i.e. from UDP).
  {250, "SYSTEM_CONTROL"},                // Component for handling system messages (e.g. to ARM, takeoff, etc.).
}};
// [[[end]]] (checksum: 0e9b67b8bf172339bcf2778c576110fe)
=======
{   0, "ALL" },                           // Target id (target_component) used to broadcast messages to all components of the receiving system. Components should attempt to process messages with this component ID and forward to components on any other interfaces. Note: This is not a valid *source* component id for a message.
{   1, "AUTOPILOT1" },                    // System flight controller component ("autopilot"). Only one autopilot is expected in a particular system.
{  25, "USER1" },                         // Id for a component on privately managed MAVLink network. Can be used for any purpose but may not be published by components outside of the private network.
{  26, "USER2" },                         // Id for a component on privately managed MAVLink network. Can be used for any purpose but may not be published by components outside of the private network.
{  27, "USER3" },                         // Id for a component on privately managed MAVLink network. Can be used for any purpose but may not be published by components outside of the private network.
{  28, "USER4" },                         // Id for a component on privately managed MAVLink network. Can be used for any purpose but may not be published by components outside of the private network.
{  29, "USER5" },                         // Id for a component on privately managed MAVLink network. Can be used for any purpose but may not be published by components outside of the private network.
{  30, "USER6" },                         // Id for a component on privately managed MAVLink network. Can be used for any purpose but may not be published by components outside of the private network.
{  31, "USER7" },                         // Id for a component on privately managed MAVLink network. Can be used for any purpose but may not be published by components outside of the private network.
{  32, "USER8" },                         // Id for a component on privately managed MAVLink network. Can be used for any purpose but may not be published by components outside of the private network.
{  33, "USER9" },                         // Id for a component on privately managed MAVLink network. Can be used for any purpose but may not be published by components outside of the private network.
{  34, "USER10" },                        // Id for a component on privately managed MAVLink network. Can be used for any purpose but may not be published by components outside of the private network.
{  35, "USER11" },                        // Id for a component on privately managed MAVLink network. Can be used for any purpose but may not be published by components outside of the private network.
{  36, "USER12" },                        // Id for a component on privately managed MAVLink network. Can be used for any purpose but may not be published by components outside of the private network.
{  37, "USER13" },                        // Id for a component on privately managed MAVLink network. Can be used for any purpose but may not be published by components outside of the private network.
{  38, "USER14" },                        // Id for a component on privately managed MAVLink network. Can be used for any purpose but may not be published by components outside of the private network.
{  39, "USER15" },                        // Id for a component on privately managed MAVLink network. Can be used for any purpose but may not be published by components outside of the private network.
{  40, "USER16" },                        // Id for a component on privately managed MAVLink network. Can be used for any purpose but may not be published by components outside of the private network.
{  41, "USER17" },                        // Id for a component on privately managed MAVLink network. Can be used for any purpose but may not be published by components outside of the private network.
{  42, "USER18" },                        // Id for a component on privately managed MAVLink network. Can be used for any purpose but may not be published by components outside of the private network.
{  43, "USER19" },                        // Id for a component on privately managed MAVLink network. Can be used for any purpose but may not be published by components outside of the private network.
{  44, "USER20" },                        // Id for a component on privately managed MAVLink network. Can be used for any purpose but may not be published by components outside of the private network.
{  45, "USER21" },                        // Id for a component on privately managed MAVLink network. Can be used for any purpose but may not be published by components outside of the private network.
{  46, "USER22" },                        // Id for a component on privately managed MAVLink network. Can be used for any purpose but may not be published by components outside of the private network.
{  47, "USER23" },                        // Id for a component on privately managed MAVLink network. Can be used for any purpose but may not be published by components outside of the private network.
{  48, "USER24" },                        // Id for a component on privately managed MAVLink network. Can be used for any purpose but may not be published by components outside of the private network.
{  49, "USER25" },                        // Id for a component on privately managed MAVLink network. Can be used for any purpose but may not be published by components outside of the private network.
{  50, "USER26" },                        // Id for a component on privately managed MAVLink network. Can be used for any purpose but may not be published by components outside of the private network.
{  51, "USER27" },                        // Id for a component on privately managed MAVLink network. Can be used for any purpose but may not be published by components outside of the private network.
{  52, "USER28" },                        // Id for a component on privately managed MAVLink network. Can be used for any purpose but may not be published by components outside of the private network.
{  53, "USER29" },                        // Id for a component on privately managed MAVLink network. Can be used for any purpose but may not be published by components outside of the private network.
{  54, "USER30" },                        // Id for a component on privately managed MAVLink network. Can be used for any purpose but may not be published by components outside of the private network.
{  55, "USER31" },                        // Id for a component on privately managed MAVLink network. Can be used for any purpose but may not be published by components outside of the private network.
{  56, "USER32" },                        // Id for a component on privately managed MAVLink network. Can be used for any purpose but may not be published by components outside of the private network.
{  57, "USER33" },                        // Id for a component on privately managed MAVLink network. Can be used for any purpose but may not be published by components outside of the private network.
{  58, "USER34" },                        // Id for a component on privately managed MAVLink network. Can be used for any purpose but may not be published by components outside of the private network.
{  59, "USER35" },                        // Id for a component on privately managed MAVLink network. Can be used for any purpose but may not be published by components outside of the private network.
{  60, "USER36" },                        // Id for a component on privately managed MAVLink network. Can be used for any purpose but may not be published by components outside of the private network.
{  61, "USER37" },                        // Id for a component on privately managed MAVLink network. Can be used for any purpose but may not be published by components outside of the private network.
{  62, "USER38" },                        // Id for a component on privately managed MAVLink network. Can be used for any purpose but may not be published by components outside of the private network.
{  63, "USER39" },                        // Id for a component on privately managed MAVLink network. Can be used for any purpose but may not be published by components outside of the private network.
{  64, "USER40" },                        // Id for a component on privately managed MAVLink network. Can be used for any purpose but may not be published by components outside of the private network.
{  65, "USER41" },                        // Id for a component on privately managed MAVLink network. Can be used for any purpose but may not be published by components outside of the private network.
{  66, "USER42" },                        // Id for a component on privately managed MAVLink network. Can be used for any purpose but may not be published by components outside of the private network.
{  67, "USER43" },                        // Id for a component on privately managed MAVLink network. Can be used for any purpose but may not be published by components outside of the private network.
{  68, "TELEMETRY_RADIO" },               // Telemetry radio (e.g. SiK radio, or other component that emits RADIO_STATUS messages).
{  69, "USER45" },                        // Id for a component on privately managed MAVLink network. Can be used for any purpose but may not be published by components outside of the private network.
{  70, "USER46" },                        // Id for a component on privately managed MAVLink network. Can be used for any purpose but may not be published by components outside of the private network.
{  71, "USER47" },                        // Id for a component on privately managed MAVLink network. Can be used for any purpose but may not be published by components outside of the private network.
{  72, "USER48" },                        // Id for a component on privately managed MAVLink network. Can be used for any purpose but may not be published by components outside of the private network.
{  73, "USER49" },                        // Id for a component on privately managed MAVLink network. Can be used for any purpose but may not be published by components outside of the private network.
{  74, "USER50" },                        // Id for a component on privately managed MAVLink network. Can be used for any purpose but may not be published by components outside of the private network.
{  75, "USER51" },                        // Id for a component on privately managed MAVLink network. Can be used for any purpose but may not be published by components outside of the private network.
{  76, "USER52" },                        // Id for a component on privately managed MAVLink network. Can be used for any purpose but may not be published by components outside of the private network.
{  77, "USER53" },                        // Id for a component on privately managed MAVLink network. Can be used for any purpose but may not be published by components outside of the private network.
{  78, "USER54" },                        // Id for a component on privately managed MAVLink network. Can be used for any purpose but may not be published by components outside of the private network.
{  79, "USER55" },                        // Id for a component on privately managed MAVLink network. Can be used for any purpose but may not be published by components outside of the private network.
{  80, "USER56" },                        // Id for a component on privately managed MAVLink network. Can be used for any purpose but may not be published by components outside of the private network.
{  81, "USER57" },                        // Id for a component on privately managed MAVLink network. Can be used for any purpose but may not be published by components outside of the private network.
{  82, "USER58" },                        // Id for a component on privately managed MAVLink network. Can be used for any purpose but may not be published by components outside of the private network.
{  83, "USER59" },                        // Id for a component on privately managed MAVLink network. Can be used for any purpose but may not be published by components outside of the private network.
{  84, "USER60" },                        // Id for a component on privately managed MAVLink network. Can be used for any purpose but may not be published by components outside of the private network.
{  85, "USER61" },                        // Id for a component on privately managed MAVLink network. Can be used for any purpose but may not be published by components outside of the private network.
{  86, "USER62" },                        // Id for a component on privately managed MAVLink network. Can be used for any purpose but may not be published by components outside of the private network.
{  87, "USER63" },                        // Id for a component on privately managed MAVLink network. Can be used for any purpose but may not be published by components outside of the private network.
{  88, "USER64" },                        // Id for a component on privately managed MAVLink network. Can be used for any purpose but may not be published by components outside of the private network.
{  89, "USER65" },                        // Id for a component on privately managed MAVLink network. Can be used for any purpose but may not be published by components outside of the private network.
{  90, "USER66" },                        // Id for a component on privately managed MAVLink network. Can be used for any purpose but may not be published by components outside of the private network.
{  91, "USER67" },                        // Id for a component on privately managed MAVLink network. Can be used for any purpose but may not be published by components outside of the private network.
{  92, "USER68" },                        // Id for a component on privately managed MAVLink network. Can be used for any purpose but may not be published by components outside of the private network.
{  93, "USER69" },                        // Id for a component on privately managed MAVLink network. Can be used for any purpose but may not be published by components outside of the private network.
{  94, "USER70" },                        // Id for a component on privately managed MAVLink network. Can be used for any purpose but may not be published by components outside of the private network.
{  95, "USER71" },                        // Id for a component on privately managed MAVLink network. Can be used for any purpose but may not be published by components outside of the private network.
{  96, "USER72" },                        // Id for a component on privately managed MAVLink network. Can be used for any purpose but may not be published by components outside of the private network.
{  97, "USER73" },                        // Id for a component on privately managed MAVLink network. Can be used for any purpose but may not be published by components outside of the private network.
{  98, "USER74" },                        // Id for a component on privately managed MAVLink network. Can be used for any purpose but may not be published by components outside of the private network.
{  99, "USER75" },                        // Id for a component on privately managed MAVLink network. Can be used for any purpose but may not be published by components outside of the private network.
{ 100, "CAMERA" },                        // Camera #1.
{ 101, "CAMERA2" },                       // Camera #2.
{ 102, "CAMERA3" },                       // Camera #3.
{ 103, "CAMERA4" },                       // Camera #4.
{ 104, "CAMERA5" },                       // Camera #5.
{ 105, "CAMERA6" },                       // Camera #6.
{ 140, "SERVO1" },                        // Servo #1.
{ 141, "SERVO2" },                        // Servo #2.
{ 142, "SERVO3" },                        // Servo #3.
{ 143, "SERVO4" },                        // Servo #4.
{ 144, "SERVO5" },                        // Servo #5.
{ 145, "SERVO6" },                        // Servo #6.
{ 146, "SERVO7" },                        // Servo #7.
{ 147, "SERVO8" },                        // Servo #8.
{ 148, "SERVO9" },                        // Servo #9.
{ 149, "SERVO10" },                       // Servo #10.
{ 150, "SERVO11" },                       // Servo #11.
{ 151, "SERVO12" },                       // Servo #12.
{ 152, "SERVO13" },                       // Servo #13.
{ 153, "SERVO14" },                       // Servo #14.
{ 154, "GIMBAL" },                        // Gimbal #1.
{ 155, "LOG" },                           // Logging component.
{ 156, "ADSB" },                          // Automatic Dependent Surveillance-Broadcast (ADS-B) component.
{ 157, "OSD" },                           // On Screen Display (OSD) devices for video links.
{ 158, "PERIPHERAL" },                    // Generic autopilot peripheral component ID. Meant for devices that do not implement the parameter microservice.
{ 159, "QX1_GIMBAL" },                    // Gimbal ID for QX1.
{ 160, "FLARM" },                         // FLARM collision alert component.
{ 171, "GIMBAL2" },                       // Gimbal #2.
{ 172, "GIMBAL3" },                       // Gimbal #3.
{ 173, "GIMBAL4" },                       // Gimbal #4
{ 174, "GIMBAL5" },                       // Gimbal #5.
{ 175, "GIMBAL6" },                       // Gimbal #6.
{ 180, "BATTERY" },                       // Battery #1.
{ 181, "BATTERY2" },                      // Battery #2.
{ 190, "MISSIONPLANNER" },                // Component that can generate/supply a mission flight plan (e.g. GCS or developer API).
{ 191, "ONBOARD_COMPUTER" },              // Component that lives on the onboard computer (companion computer) and has some generic functionalities, such as settings system parameters and monitoring the status of some processes that don't directly speak mavlink and so on.
{ 195, "PATHPLANNER" },                   // Component that finds an optimal path between points based on a certain constraint (e.g. minimum snap, shortest path, cost, etc.).
{ 196, "OBSTACLE_AVOIDANCE" },            // Component that plans a collision free path between two points.
{ 197, "VISUAL_INERTIAL_ODOMETRY" },      // Component that provides position estimates using VIO techniques.
{ 198, "PAIRING_MANAGER" },               // Component that manages pairing of vehicle and GCS.
{ 200, "IMU" },                           // Inertial Measurement Unit (IMU) #1.
{ 201, "IMU_2" },                         // Inertial Measurement Unit (IMU) #2.
{ 202, "IMU_3" },                         // Inertial Measurement Unit (IMU) #3.
{ 220, "GPS" },                           // GPS #1.
{ 221, "GPS2" },                          // GPS #2.
{ 236, "ODID_TXRX_1" },                   // Open Drone ID transmitter/receiver (Bluetooth/WiFi/Internet).
{ 237, "ODID_TXRX_2" },                   // Open Drone ID transmitter/receiver (Bluetooth/WiFi/Internet).
{ 238, "ODID_TXRX_3" },                   // Open Drone ID transmitter/receiver (Bluetooth/WiFi/Internet).
{ 240, "UDP_BRIDGE" },                    // Component to bridge MAVLink to UDP (i.e. from a UART).
{ 241, "UART_BRIDGE" },                   // Component to bridge to UART (i.e. from UDP).
{ 242, "TUNNEL_NODE" },                   // Component handling TUNNEL messages (e.g. vendor specific GUI of a component).
{ 250, "SYSTEM_CONTROL" },                // Component for handling system messages (e.g. to ARM, takeoff, etc.).
}};
// [[[end]]] (checksum: aa881c50ec1302df3d49fdc6fa6fe13a)
>>>>>>> 3de25ee2

std::string to_string(MAV_COMPONENT e)
{
  size_t idx = enum_value(e);
  auto it = mav_comp_id_strings.find(idx);

  if (it == mav_comp_id_strings.end()) {
    return std::to_string(idx);
  }

  return it->second;
}

MAV_FRAME mav_frame_from_str(const std::string & mav_frame)
{
  for (size_t idx = 0; idx < mav_frame_strings.size(); idx++) {
    if (mav_frame_strings[idx] == mav_frame) {
      std::underlying_type<MAV_FRAME>::type rv = idx;
      return static_cast<MAV_FRAME>(rv);
    }
  }

  RCLCPP_ERROR_STREAM(logger, "FRAME: Unknown MAV_FRAME: " << mav_frame);
  return MAV_FRAME::LOCAL_NED;
}

MAV_TYPE mav_type_from_str(const std::string & mav_type)
{
  for (size_t idx = 0; idx < mav_type_names.size(); idx++) {
    if (mav_type_names[idx] == mav_type) {
      std::underlying_type<MAV_TYPE>::type rv = idx;
      return static_cast<MAV_TYPE>(rv);
    }
  }
  RCLCPP_ERROR_STREAM(logger, "TYPE: Unknown MAV_TYPE: " << mav_type);
  return MAV_TYPE::GENERIC;
}

// [[[cog:
// ename = 'MAV_DISTANCE_SENSOR'
// enum_name_is_value_outl(ename)
// ]]]
//! MAV_DISTANCE_SENSOR values
static const std::array<const std::string, 5> mav_distance_sensor_strings{{
/*  0 */ "LASER",                         // Laser rangefinder, e.g. LightWare SF02/F or PulsedLight units
/*  1 */ "ULTRASOUND",                    // Ultrasound rangefinder, e.g. MaxBotix units
/*  2 */ "INFRARED",                      // Infrared rangefinder, e.g. Sharp units
/*  3 */ "RADAR",                         // Radar type, e.g. uLanding units
/*  4 */ "UNKNOWN",                       // Broken or unknown type, e.g. analog units
}};

std::string to_string(MAV_DISTANCE_SENSOR e)
{
  size_t idx = enum_value(e);
  if (idx >= mav_distance_sensor_strings.size()) {
    return std::to_string(idx);
  }

  return mav_distance_sensor_strings[idx];
}
// [[[end]]] (checksum: 8eada350c1ef29cf46ce775bb3da91ce)

// [[[cog:
// ename = 'LANDING_TARGET_TYPE'
// enum_name_is_value_outl(ename)
// ]]]
//! LANDING_TARGET_TYPE values
static const std::array<const std::string, 4> landing_target_type_strings{{
/*  0 */ "LIGHT_BEACON",                  // Landing target signaled by light beacon (ex: IR-LOCK)
/*  1 */ "RADIO_BEACON",                  // Landing target signaled by radio beacon (ex: ILS, NDB)
/*  2 */ "VISION_FIDUCIAL",               // Landing target represented by a fiducial marker (ex: ARTag)
/*  3 */ "VISION_OTHER",                  // Landing target represented by a pre-defined visual shape/feature (ex: X-marker, H-marker, square)
}};

std::string to_string(LANDING_TARGET_TYPE e)
{
  size_t idx = enum_value(e);
  if (idx >= landing_target_type_strings.size()) {
    return std::to_string(idx);
  }

  return landing_target_type_strings[idx];
}
// [[[end]]] (checksum: 0c2920ce91fc1670c7b557a8acd32992)
//
LANDING_TARGET_TYPE landing_target_type_from_str(const std::string & landing_target_type)
{
  for (size_t idx = 0; idx < landing_target_type_strings.size(); idx++) {
    if (landing_target_type_strings[idx] == landing_target_type) {
      std::underlying_type<LANDING_TARGET_TYPE>::type rv = idx;
      return static_cast<LANDING_TARGET_TYPE>(rv);
    }
  }

  RCLCPP_ERROR_STREAM(
    logger,
    "TYPE: Unknown LANDING_TARGET_TYPE: " << landing_target_type <<
      ". Defaulting to LIGHT_BEACON");
  return LANDING_TARGET_TYPE::LIGHT_BEACON;
}

}       // namespace utils
}       // namespace mavros<|MERGE_RESOLUTION|>--- conflicted
+++ resolved
@@ -208,11 +208,7 @@
 
   return mav_type_strings[idx];
 }
-<<<<<<< HEAD
 // [[[end]]] (checksum: b19fc361579ab1037668c7e31cc07457)
-=======
-// [[[end]]] (checksum: 8fc2dcd1c935d5d338508685d9eac918)
->>>>>>> 3de25ee2
 
 // [[[cog:
 // ename = 'MAV_TYPE'
@@ -268,11 +264,7 @@
 
   return mav_type_names[idx];
 }
-<<<<<<< HEAD
 // [[[end]]] (checksum: df50c492bb4cbef1cbcf23d6945cdcf7)
-=======
-// [[[end]]] (checksum: 2d402cd11e54ad35405d53b7ab127e3d)
->>>>>>> 3de25ee2
 
 // [[[cog:
 // ename = 'MAV_STATE'
@@ -515,11 +507,7 @@
 
   return mav_mission_result_strings[idx];
 }
-<<<<<<< HEAD
 // [[[end]]] (checksum: 74e4e9b086e55247dab312fcc33eace9)
-=======
-// [[[end]]] (checksum: bf3c500065b1c65a1e822c70da56d2d5)
->>>>>>> 3de25ee2
 
 // [[[cog:
 // ename = 'MAV_FRAME'
@@ -560,11 +548,7 @@
 
   return mav_frame_strings[idx];
 }
-<<<<<<< HEAD
 // [[[end]]] (checksum: 1edbc1b946bae08b05508893336208c0)
-=======
-// [[[end]]] (checksum: f7783e4d7764c236021e92fc4a1c16a1)
->>>>>>> 3de25ee2
 
 // [[[cog:
 // ename = 'MAV_COMPONENT'
@@ -583,7 +567,6 @@
 // cog.outl("}};")
 // ]]]
 static const std::unordered_map<size_t, const std::string> mav_comp_id_strings{{
-<<<<<<< HEAD
   {0, "ALL"},                             // Target id (target_component) used to broadcast messages to all components of the receiving system. Components should attempt to process messages with this component ID and forward to components on any other interfaces. Note: This is not a valid *source* component id for a message.
   {1, "AUTOPILOT1"},                      // System flight controller component ("autopilot"). Only one autopilot is expected in a particular system.
   {25, "USER1"},                          // Id for a component on privately managed MAVLink network. Can be used for any purpose but may not be published by components outside of the private network.
@@ -708,139 +691,6 @@
   {250, "SYSTEM_CONTROL"},                // Component for handling system messages (e.g. to ARM, takeoff, etc.).
 }};
 // [[[end]]] (checksum: 0e9b67b8bf172339bcf2778c576110fe)
-=======
-{   0, "ALL" },                           // Target id (target_component) used to broadcast messages to all components of the receiving system. Components should attempt to process messages with this component ID and forward to components on any other interfaces. Note: This is not a valid *source* component id for a message.
-{   1, "AUTOPILOT1" },                    // System flight controller component ("autopilot"). Only one autopilot is expected in a particular system.
-{  25, "USER1" },                         // Id for a component on privately managed MAVLink network. Can be used for any purpose but may not be published by components outside of the private network.
-{  26, "USER2" },                         // Id for a component on privately managed MAVLink network. Can be used for any purpose but may not be published by components outside of the private network.
-{  27, "USER3" },                         // Id for a component on privately managed MAVLink network. Can be used for any purpose but may not be published by components outside of the private network.
-{  28, "USER4" },                         // Id for a component on privately managed MAVLink network. Can be used for any purpose but may not be published by components outside of the private network.
-{  29, "USER5" },                         // Id for a component on privately managed MAVLink network. Can be used for any purpose but may not be published by components outside of the private network.
-{  30, "USER6" },                         // Id for a component on privately managed MAVLink network. Can be used for any purpose but may not be published by components outside of the private network.
-{  31, "USER7" },                         // Id for a component on privately managed MAVLink network. Can be used for any purpose but may not be published by components outside of the private network.
-{  32, "USER8" },                         // Id for a component on privately managed MAVLink network. Can be used for any purpose but may not be published by components outside of the private network.
-{  33, "USER9" },                         // Id for a component on privately managed MAVLink network. Can be used for any purpose but may not be published by components outside of the private network.
-{  34, "USER10" },                        // Id for a component on privately managed MAVLink network. Can be used for any purpose but may not be published by components outside of the private network.
-{  35, "USER11" },                        // Id for a component on privately managed MAVLink network. Can be used for any purpose but may not be published by components outside of the private network.
-{  36, "USER12" },                        // Id for a component on privately managed MAVLink network. Can be used for any purpose but may not be published by components outside of the private network.
-{  37, "USER13" },                        // Id for a component on privately managed MAVLink network. Can be used for any purpose but may not be published by components outside of the private network.
-{  38, "USER14" },                        // Id for a component on privately managed MAVLink network. Can be used for any purpose but may not be published by components outside of the private network.
-{  39, "USER15" },                        // Id for a component on privately managed MAVLink network. Can be used for any purpose but may not be published by components outside of the private network.
-{  40, "USER16" },                        // Id for a component on privately managed MAVLink network. Can be used for any purpose but may not be published by components outside of the private network.
-{  41, "USER17" },                        // Id for a component on privately managed MAVLink network. Can be used for any purpose but may not be published by components outside of the private network.
-{  42, "USER18" },                        // Id for a component on privately managed MAVLink network. Can be used for any purpose but may not be published by components outside of the private network.
-{  43, "USER19" },                        // Id for a component on privately managed MAVLink network. Can be used for any purpose but may not be published by components outside of the private network.
-{  44, "USER20" },                        // Id for a component on privately managed MAVLink network. Can be used for any purpose but may not be published by components outside of the private network.
-{  45, "USER21" },                        // Id for a component on privately managed MAVLink network. Can be used for any purpose but may not be published by components outside of the private network.
-{  46, "USER22" },                        // Id for a component on privately managed MAVLink network. Can be used for any purpose but may not be published by components outside of the private network.
-{  47, "USER23" },                        // Id for a component on privately managed MAVLink network. Can be used for any purpose but may not be published by components outside of the private network.
-{  48, "USER24" },                        // Id for a component on privately managed MAVLink network. Can be used for any purpose but may not be published by components outside of the private network.
-{  49, "USER25" },                        // Id for a component on privately managed MAVLink network. Can be used for any purpose but may not be published by components outside of the private network.
-{  50, "USER26" },                        // Id for a component on privately managed MAVLink network. Can be used for any purpose but may not be published by components outside of the private network.
-{  51, "USER27" },                        // Id for a component on privately managed MAVLink network. Can be used for any purpose but may not be published by components outside of the private network.
-{  52, "USER28" },                        // Id for a component on privately managed MAVLink network. Can be used for any purpose but may not be published by components outside of the private network.
-{  53, "USER29" },                        // Id for a component on privately managed MAVLink network. Can be used for any purpose but may not be published by components outside of the private network.
-{  54, "USER30" },                        // Id for a component on privately managed MAVLink network. Can be used for any purpose but may not be published by components outside of the private network.
-{  55, "USER31" },                        // Id for a component on privately managed MAVLink network. Can be used for any purpose but may not be published by components outside of the private network.
-{  56, "USER32" },                        // Id for a component on privately managed MAVLink network. Can be used for any purpose but may not be published by components outside of the private network.
-{  57, "USER33" },                        // Id for a component on privately managed MAVLink network. Can be used for any purpose but may not be published by components outside of the private network.
-{  58, "USER34" },                        // Id for a component on privately managed MAVLink network. Can be used for any purpose but may not be published by components outside of the private network.
-{  59, "USER35" },                        // Id for a component on privately managed MAVLink network. Can be used for any purpose but may not be published by components outside of the private network.
-{  60, "USER36" },                        // Id for a component on privately managed MAVLink network. Can be used for any purpose but may not be published by components outside of the private network.
-{  61, "USER37" },                        // Id for a component on privately managed MAVLink network. Can be used for any purpose but may not be published by components outside of the private network.
-{  62, "USER38" },                        // Id for a component on privately managed MAVLink network. Can be used for any purpose but may not be published by components outside of the private network.
-{  63, "USER39" },                        // Id for a component on privately managed MAVLink network. Can be used for any purpose but may not be published by components outside of the private network.
-{  64, "USER40" },                        // Id for a component on privately managed MAVLink network. Can be used for any purpose but may not be published by components outside of the private network.
-{  65, "USER41" },                        // Id for a component on privately managed MAVLink network. Can be used for any purpose but may not be published by components outside of the private network.
-{  66, "USER42" },                        // Id for a component on privately managed MAVLink network. Can be used for any purpose but may not be published by components outside of the private network.
-{  67, "USER43" },                        // Id for a component on privately managed MAVLink network. Can be used for any purpose but may not be published by components outside of the private network.
-{  68, "TELEMETRY_RADIO" },               // Telemetry radio (e.g. SiK radio, or other component that emits RADIO_STATUS messages).
-{  69, "USER45" },                        // Id for a component on privately managed MAVLink network. Can be used for any purpose but may not be published by components outside of the private network.
-{  70, "USER46" },                        // Id for a component on privately managed MAVLink network. Can be used for any purpose but may not be published by components outside of the private network.
-{  71, "USER47" },                        // Id for a component on privately managed MAVLink network. Can be used for any purpose but may not be published by components outside of the private network.
-{  72, "USER48" },                        // Id for a component on privately managed MAVLink network. Can be used for any purpose but may not be published by components outside of the private network.
-{  73, "USER49" },                        // Id for a component on privately managed MAVLink network. Can be used for any purpose but may not be published by components outside of the private network.
-{  74, "USER50" },                        // Id for a component on privately managed MAVLink network. Can be used for any purpose but may not be published by components outside of the private network.
-{  75, "USER51" },                        // Id for a component on privately managed MAVLink network. Can be used for any purpose but may not be published by components outside of the private network.
-{  76, "USER52" },                        // Id for a component on privately managed MAVLink network. Can be used for any purpose but may not be published by components outside of the private network.
-{  77, "USER53" },                        // Id for a component on privately managed MAVLink network. Can be used for any purpose but may not be published by components outside of the private network.
-{  78, "USER54" },                        // Id for a component on privately managed MAVLink network. Can be used for any purpose but may not be published by components outside of the private network.
-{  79, "USER55" },                        // Id for a component on privately managed MAVLink network. Can be used for any purpose but may not be published by components outside of the private network.
-{  80, "USER56" },                        // Id for a component on privately managed MAVLink network. Can be used for any purpose but may not be published by components outside of the private network.
-{  81, "USER57" },                        // Id for a component on privately managed MAVLink network. Can be used for any purpose but may not be published by components outside of the private network.
-{  82, "USER58" },                        // Id for a component on privately managed MAVLink network. Can be used for any purpose but may not be published by components outside of the private network.
-{  83, "USER59" },                        // Id for a component on privately managed MAVLink network. Can be used for any purpose but may not be published by components outside of the private network.
-{  84, "USER60" },                        // Id for a component on privately managed MAVLink network. Can be used for any purpose but may not be published by components outside of the private network.
-{  85, "USER61" },                        // Id for a component on privately managed MAVLink network. Can be used for any purpose but may not be published by components outside of the private network.
-{  86, "USER62" },                        // Id for a component on privately managed MAVLink network. Can be used for any purpose but may not be published by components outside of the private network.
-{  87, "USER63" },                        // Id for a component on privately managed MAVLink network. Can be used for any purpose but may not be published by components outside of the private network.
-{  88, "USER64" },                        // Id for a component on privately managed MAVLink network. Can be used for any purpose but may not be published by components outside of the private network.
-{  89, "USER65" },                        // Id for a component on privately managed MAVLink network. Can be used for any purpose but may not be published by components outside of the private network.
-{  90, "USER66" },                        // Id for a component on privately managed MAVLink network. Can be used for any purpose but may not be published by components outside of the private network.
-{  91, "USER67" },                        // Id for a component on privately managed MAVLink network. Can be used for any purpose but may not be published by components outside of the private network.
-{  92, "USER68" },                        // Id for a component on privately managed MAVLink network. Can be used for any purpose but may not be published by components outside of the private network.
-{  93, "USER69" },                        // Id for a component on privately managed MAVLink network. Can be used for any purpose but may not be published by components outside of the private network.
-{  94, "USER70" },                        // Id for a component on privately managed MAVLink network. Can be used for any purpose but may not be published by components outside of the private network.
-{  95, "USER71" },                        // Id for a component on privately managed MAVLink network. Can be used for any purpose but may not be published by components outside of the private network.
-{  96, "USER72" },                        // Id for a component on privately managed MAVLink network. Can be used for any purpose but may not be published by components outside of the private network.
-{  97, "USER73" },                        // Id for a component on privately managed MAVLink network. Can be used for any purpose but may not be published by components outside of the private network.
-{  98, "USER74" },                        // Id for a component on privately managed MAVLink network. Can be used for any purpose but may not be published by components outside of the private network.
-{  99, "USER75" },                        // Id for a component on privately managed MAVLink network. Can be used for any purpose but may not be published by components outside of the private network.
-{ 100, "CAMERA" },                        // Camera #1.
-{ 101, "CAMERA2" },                       // Camera #2.
-{ 102, "CAMERA3" },                       // Camera #3.
-{ 103, "CAMERA4" },                       // Camera #4.
-{ 104, "CAMERA5" },                       // Camera #5.
-{ 105, "CAMERA6" },                       // Camera #6.
-{ 140, "SERVO1" },                        // Servo #1.
-{ 141, "SERVO2" },                        // Servo #2.
-{ 142, "SERVO3" },                        // Servo #3.
-{ 143, "SERVO4" },                        // Servo #4.
-{ 144, "SERVO5" },                        // Servo #5.
-{ 145, "SERVO6" },                        // Servo #6.
-{ 146, "SERVO7" },                        // Servo #7.
-{ 147, "SERVO8" },                        // Servo #8.
-{ 148, "SERVO9" },                        // Servo #9.
-{ 149, "SERVO10" },                       // Servo #10.
-{ 150, "SERVO11" },                       // Servo #11.
-{ 151, "SERVO12" },                       // Servo #12.
-{ 152, "SERVO13" },                       // Servo #13.
-{ 153, "SERVO14" },                       // Servo #14.
-{ 154, "GIMBAL" },                        // Gimbal #1.
-{ 155, "LOG" },                           // Logging component.
-{ 156, "ADSB" },                          // Automatic Dependent Surveillance-Broadcast (ADS-B) component.
-{ 157, "OSD" },                           // On Screen Display (OSD) devices for video links.
-{ 158, "PERIPHERAL" },                    // Generic autopilot peripheral component ID. Meant for devices that do not implement the parameter microservice.
-{ 159, "QX1_GIMBAL" },                    // Gimbal ID for QX1.
-{ 160, "FLARM" },                         // FLARM collision alert component.
-{ 171, "GIMBAL2" },                       // Gimbal #2.
-{ 172, "GIMBAL3" },                       // Gimbal #3.
-{ 173, "GIMBAL4" },                       // Gimbal #4
-{ 174, "GIMBAL5" },                       // Gimbal #5.
-{ 175, "GIMBAL6" },                       // Gimbal #6.
-{ 180, "BATTERY" },                       // Battery #1.
-{ 181, "BATTERY2" },                      // Battery #2.
-{ 190, "MISSIONPLANNER" },                // Component that can generate/supply a mission flight plan (e.g. GCS or developer API).
-{ 191, "ONBOARD_COMPUTER" },              // Component that lives on the onboard computer (companion computer) and has some generic functionalities, such as settings system parameters and monitoring the status of some processes that don't directly speak mavlink and so on.
-{ 195, "PATHPLANNER" },                   // Component that finds an optimal path between points based on a certain constraint (e.g. minimum snap, shortest path, cost, etc.).
-{ 196, "OBSTACLE_AVOIDANCE" },            // Component that plans a collision free path between two points.
-{ 197, "VISUAL_INERTIAL_ODOMETRY" },      // Component that provides position estimates using VIO techniques.
-{ 198, "PAIRING_MANAGER" },               // Component that manages pairing of vehicle and GCS.
-{ 200, "IMU" },                           // Inertial Measurement Unit (IMU) #1.
-{ 201, "IMU_2" },                         // Inertial Measurement Unit (IMU) #2.
-{ 202, "IMU_3" },                         // Inertial Measurement Unit (IMU) #3.
-{ 220, "GPS" },                           // GPS #1.
-{ 221, "GPS2" },                          // GPS #2.
-{ 236, "ODID_TXRX_1" },                   // Open Drone ID transmitter/receiver (Bluetooth/WiFi/Internet).
-{ 237, "ODID_TXRX_2" },                   // Open Drone ID transmitter/receiver (Bluetooth/WiFi/Internet).
-{ 238, "ODID_TXRX_3" },                   // Open Drone ID transmitter/receiver (Bluetooth/WiFi/Internet).
-{ 240, "UDP_BRIDGE" },                    // Component to bridge MAVLink to UDP (i.e. from a UART).
-{ 241, "UART_BRIDGE" },                   // Component to bridge to UART (i.e. from UDP).
-{ 242, "TUNNEL_NODE" },                   // Component handling TUNNEL messages (e.g. vendor specific GUI of a component).
-{ 250, "SYSTEM_CONTROL" },                // Component for handling system messages (e.g. to ARM, takeoff, etc.).
-}};
-// [[[end]]] (checksum: aa881c50ec1302df3d49fdc6fa6fe13a)
->>>>>>> 3de25ee2
 
 std::string to_string(MAV_COMPONENT e)
 {
